--- conflicted
+++ resolved
@@ -39,14 +39,9 @@
         private IEnumerable<BsonValue> ienumerableBsonValue = new BsonValue[] { 1, 2, 3 };
 
         [Test]
-<<<<<<< HEAD
-        public void TestQueryAll() {
+        public void TestQueryAll()
+        {
             var query1 = Query.All("name", bsonValue, 4);
-=======
-        public void TestQueryAll()
-        {
-            var query1 = Query.All("name", bsonValue);
->>>>>>> 06dd76d7
             var query2 = Query.All("name", bsonArray);
             var query3 = Query.All("name", bsonValueArray);
             var query4 = Query.All("name", bsonValueList);
@@ -63,14 +58,9 @@
         }
 
         [Test]
-<<<<<<< HEAD
-        public void TestQueryIn() {
+        public void TestQueryIn()
+        {
             var query1 = Query.In("name", bsonValue, 4);
-=======
-        public void TestQueryIn()
-        {
-            var query1 = Query.In("name", bsonValue);
->>>>>>> 06dd76d7
             var query2 = Query.In("name", bsonArray);
             var query3 = Query.In("name", bsonValueArray);
             var query4 = Query.In("name", bsonValueList);
@@ -87,14 +77,9 @@
         }
 
         [Test]
-<<<<<<< HEAD
-        public void TestQueryNin() {
+        public void TestQueryNin()
+        {
             var query1 = Query.NotIn("name", bsonValue, 4);
-=======
-        public void TestQueryNin()
-        {
-            var query1 = Query.NotIn("name", bsonValue);
->>>>>>> 06dd76d7
             var query2 = Query.NotIn("name", bsonArray);
             var query3 = Query.NotIn("name", bsonValueArray);
             var query4 = Query.NotIn("name", bsonValueList);
@@ -168,14 +153,9 @@
         }
 
         [Test]
-<<<<<<< HEAD
-        public void TestUpdateAddToSetEach() {
+        public void TestUpdateAddToSetEach()
+        {
             var update1 = Update.AddToSetEach("name", bsonValue, 4);
-=======
-        public void TestUpdateAddToSetEach()
-        {
-            var update1 = Update.AddToSetEach("name", bsonValue);
->>>>>>> 06dd76d7
             var update2 = Update.AddToSetEach("name", bsonArray);
             var update3 = Update.AddToSetEach("name", bsonValueArray);
             var update4 = Update.AddToSetEach("name", bsonValueList);
@@ -192,14 +172,9 @@
         }
 
         [Test]
-<<<<<<< HEAD
-        public void TestUpdatePullAll() {
+        public void TestUpdatePullAll()
+        {
             var update1 = Update.PullAll("name", bsonValue, 4);
-=======
-        public void TestUpdatePullAll()
-        {
-            var update1 = Update.PullAll("name", bsonValue);
->>>>>>> 06dd76d7
             var update2 = Update.PullAll("name", bsonArray);
             var update3 = Update.PullAll("name", bsonValueArray);
             var update4 = Update.PullAll("name", bsonValueList);
@@ -216,14 +191,9 @@
         }
 
         [Test]
-<<<<<<< HEAD
-        public void TestUpdatePushAll() {
+        public void TestUpdatePushAll()
+        {
             var update1 = Update.PushAll("name", bsonValue, 4);
-=======
-        public void TestUpdatePushAll()
-        {
-            var update1 = Update.PushAll("name", bsonValue);
->>>>>>> 06dd76d7
             var update2 = Update.PushAll("name", bsonArray);
             var update3 = Update.PushAll("name", bsonValueArray);
             var update4 = Update.PushAll("name", bsonValueList);
