--- conflicted
+++ resolved
@@ -41,11 +41,7 @@
         private int chunkIndex = -1; // -1 means no chunk is loaded
         private BsonValue chunkId;
         private bool chunkIsDirty;
-<<<<<<< HEAD
-        private bool updateMD5;
-=======
         private bool updateMD5 = true;
->>>>>>> 6073eb56
         #endregion
 
         #region constructors
@@ -71,27 +67,12 @@
             MongoGridFSFileInfo fileInfo,
             FileMode mode,
             FileAccess access
-        ) : this(fileInfo, mode, access, true) {
-        }
-
-        /// <summary>
-        /// Initializes a new instance of the MongoGridFSStream class.
-        /// </summary>
-        /// <param name="fileInfo">The GridFS file info.</param>
-        /// <param name="mode">The mode.</param>
-        /// <param name="access">The acess.</param>
-        /// <param name="updateMD5">if set to <c>true</c> update MD5 on close otherwise wait for Complete() to be called.</param>
-        public MongoGridFSStream(
-            MongoGridFSFileInfo fileInfo,
-            FileMode mode,
-            FileAccess access,
-            bool updateMD5
         ) {
             this.gridFS = fileInfo.GridFS;
             this.fileInfo = fileInfo;
             this.mode = mode;
             this.access = access;
-            this.updateMD5 = updateMD5;
+
             var exists = fileInfo.Exists;
             string message;
             switch (mode) {
@@ -388,21 +369,6 @@
                 length = position; // direct assignment is OK here instead of calling SetLength
             }
         }
-
-        /// <summary>
-        /// Indicates that the stream is complete and the MD5 hash should be updated.
-        /// </summary>
-        /// <remarks>
-        /// This is to allow a stream to be re-opened and appended to multiple times (e.g. if uploading
-        /// a file in multiple stages where the same stream instance cannot be re-used between requests)
-        /// and not have the MD5 hash re-calculated on the write of every stage. The last write would
-        /// call this method to indicate that the full stream has been written and the MD5 hash can now
-        /// be updated.
-        /// </remarks>
-        public void Complete()
-        {
-            updateMD5 = true;
-        }
         #endregion
 
         #region protected methods
@@ -595,14 +561,8 @@
             chunkIsDirty = false;
         }
 
-<<<<<<< HEAD
-        private void UpdateMetadata()
-        {
-            string md5 = string.Empty;
-=======
         private void UpdateMetadata() {
             BsonValue md5 = BsonNull.Value;
->>>>>>> 6073eb56
             if (updateMD5) {
                 var md5Command = new CommandDocument {
                     { "filemd5", fileInfo.Id },
