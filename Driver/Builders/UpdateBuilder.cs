--- conflicted
+++ resolved
@@ -32,537 +32,6 @@
     /// <summary>
     /// A builder for creating update modifiers.
     /// </summary>
-<<<<<<< HEAD
-    [Serializable]
-    public class UpdateBuilder : BuilderBase, IMongoUpdate {
-        #region private fields
-        private BsonDocument document;
-        #endregion
-=======
-    public static class Update
-    {
-        // public static methods
-        /// <summary>
-        /// Adds a value to a named array element if the value is not already in the array (see $addToSet).
-        /// </summary>
-        /// <param name="name">The name of the array element.</param>
-        /// <param name="value">The value to add to the set.</param>
-        /// <returns>The builder (so method calls can be chained).</returns>
-        public static UpdateBuilder AddToSet(string name, BsonValue value)
-        {
-            return new UpdateBuilder().AddToSet(name, value);
-        }
-
-        /// <summary>
-        /// Adds a list of values to a named array element adding each value only if it not already in the array (see $addToSet and $each).
-        /// </summary>
-        /// <param name="name">The name of the array element.</param>
-        /// <param name="values">The values to add to the set.</param>
-        /// <returns>The builder (so method calls can be chained).</returns>
-        public static UpdateBuilder AddToSetEach(string name, BsonArray values)
-        {
-            return new UpdateBuilder().AddToSetEach(name, values);
-        }
-
-        /// <summary>
-        /// Adds a list of values to a named array element adding each value only if it not already in the array (see $addToSet and $each).
-        /// </summary>
-        /// <param name="name">The name of the array element.</param>
-        /// <param name="values">The values to add to the set.</param>
-        /// <returns>The builder (so method calls can be chained).</returns>
-        public static UpdateBuilder AddToSetEach(string name, IEnumerable<BsonValue> values)
-        {
-            return new UpdateBuilder().AddToSetEach(name, values);
-        }
-
-        /// <summary>
-        /// Adds a list of values to a named array element adding each value only if it not already in the array (see $addToSet and $each).
-        /// </summary>
-        /// <param name="name">The name of the array element.</param>
-        /// <param name="values">The values to add to the set.</param>
-        /// <returns>The builder (so method calls can be chained).</returns>
-        public static UpdateBuilder AddToSetEach(string name, params BsonValue[] values)
-        {
-            return new UpdateBuilder().AddToSetEach(name, values);
-        }
->>>>>>> 06dd76d7
-
-        #region constructors
-        /// <summary>
-        /// Initializes a new instance of the UpdateBuilder class.
-        /// </summary>
-<<<<<<< HEAD
-        public UpdateBuilder() {
-            document = new BsonDocument();
-=======
-        /// <typeparam name="T">The type of wrapped values.</typeparam>
-        /// <param name="name">The name of the array element.</param>
-        /// <param name="values">The wrapped values to add to the set.</param>
-        /// <returns>The builder (so method calls can be chained).</returns>
-        public static UpdateBuilder AddToSetEachWrapped<T>(string name, IEnumerable<T> values)
-        {
-            return new UpdateBuilder().AddToSetEachWrapped<T>(name, values);
->>>>>>> 06dd76d7
-        }
-        #endregion
-
-<<<<<<< HEAD
-        #region internal properties
-        internal BsonDocument Document {
-            get { return document; }
-=======
-        /// <summary>
-        /// Adds a list of wrapped values to a named array element adding each value only if it not already in the array (see $addToSet and $each).
-        /// </summary>
-        /// <typeparam name="T">The type of wrapped values.</typeparam>
-        /// <param name="name">The name of the array element.</param>
-        /// <param name="values">The wrapped values to add to the set.</param>
-        /// <returns>The builder (so method calls can be chained).</returns>
-        public static UpdateBuilder AddToSetEachWrapped<T>(string name, params T[] values)
-        {
-            return new UpdateBuilder().AddToSetEachWrapped<T>(name, values);
->>>>>>> 06dd76d7
-        }
-        #endregion
-
-        #region public methods
-        /// <summary>
-        /// Adds a value to a named array element if the value is not already in the array (see $addToSet).
-        /// </summary>
-        /// <param name="name">The name of the array element.</param>
-<<<<<<< HEAD
-        /// <param name="value">The value to add to the set.</param>
-        /// <returns>The builder (so method calls can be chained).</returns>
-        public UpdateBuilder AddToSet(
-            string name,
-            object value
-        ) {
-            var bsonValue = BsonValue.Create(value);
-            BsonElement element;
-            if (document.TryGetElement("$addToSet", out element)) {
-                element.Value.AsBsonDocument.Add(name, bsonValue);
-            } else {
-                document.Add("$addToSet", new BsonDocument(name, bsonValue));
-            }
-            return this;
-=======
-        /// <param name="value">The wrapped value to add to the set.</param>
-        /// <returns>The builder (so method calls can be chained).</returns>
-        public static UpdateBuilder AddToSetWrapped<T>(string name, T value)
-        {
-            return new UpdateBuilder().AddToSetWrapped<T>(name, value);
-        }
-
-        /// <summary>
-        /// Sets the named element to the bitwise and of its value with another value (see $bit with "and").
-        /// </summary>
-        /// <param name="name">The name of the element to be modified.</param>
-        /// <param name="value">The value to be and-ed with the current value.</param>
-        /// <returns>The builder (so method calls can be chained).</returns>
-        public static UpdateBuilder BitwiseAnd(string name, int value)
-        {
-            return new UpdateBuilder().BitwiseAnd(name, value);
-        }
-
-        /// <summary>
-        /// Sets the named element to the bitwise and of its value with another value (see $bit with "and").
-        /// </summary>
-        /// <param name="name">The name of the element to be modified.</param>
-        /// <param name="value">The value to be and-ed with the current value.</param>
-        /// <returns>The builder (so method calls can be chained).</returns>
-        public static UpdateBuilder BitwiseAnd(string name, long value)
-        {
-            return new UpdateBuilder().BitwiseAnd(name, value);
-        }
-
-        /// <summary>
-        /// Sets the named element to the bitwise or of its value with another value (see $bit with "or").
-        /// </summary>
-        /// <param name="name">The name of the element to be modified.</param>
-        /// <param name="value">The value to be or-ed with the current value.</param>
-        /// <returns>The builder (so method calls can be chained).</returns>
-        public static UpdateBuilder BitwiseOr(string name, int value)
-        {
-            return new UpdateBuilder().BitwiseOr(name, value);
-        }
-
-        /// <summary>
-        /// Sets the named element to the bitwise or of its value with another value (see $bit with "or").
-        /// </summary>
-        /// <param name="name">The name of the element to be modified.</param>
-        /// <param name="value">The value to be or-ed with the current value.</param>
-        /// <returns>The builder (so method calls can be chained).</returns>
-        public static UpdateBuilder BitwiseOr(string name, long value)
-        {
-            return new UpdateBuilder().BitwiseOr(name, value);
-        }
-
-        /// <summary>
-        /// Combines several UpdateBuilders into a single UpdateBuilder.
-        /// </summary>
-        /// <param name="updates">The UpdateBuilders to combine.</param>
-        /// <returns>A combined UpdateBuilder.</returns>
-        public static UpdateBuilder Combine(IEnumerable<UpdateBuilder> updates)
-        {
-            var combined = new UpdateBuilder();
-            foreach (var update in updates)
-            {
-                combined.Combine(update);
-            }
-            return combined;
-        }
-
-        /// <summary>
-        /// Combines several UpdateBuilders into a single UpdateBuilder.
-        /// </summary>
-        /// <param name="updates">The UpdateBuilders to combine.</param>
-        /// <returns>A combined UpdateBuilder.</returns>
-        public static UpdateBuilder Combine(params UpdateBuilder[] updates)
-        {
-            return Combine((IEnumerable<UpdateBuilder>)updates);
-        }
-
-        /// <summary>
-        /// Increments the named element by a value (see $inc).
-        /// </summary>
-        /// <param name="name">The name of the element to be incremented.</param>
-        /// <param name="value">The value to increment by.</param>
-        /// <returns>The builder (so method calls can be chained).</returns>
-        public static UpdateBuilder Inc(string name, double value)
-        {
-            return new UpdateBuilder().Inc(name, value);
-        }
-
-        /// <summary>
-        /// Increments the named element by a value (see $inc).
-        /// </summary>
-        /// <param name="name">The name of the element to be incremented.</param>
-        /// <param name="value">The value to increment by.</param>
-        /// <returns>The builder (so method calls can be chained).</returns>
-        public static UpdateBuilder Inc(string name, int value)
-        {
-            return new UpdateBuilder().Inc(name, value);
-        }
-
-        /// <summary>
-        /// Increments the named element by a value (see $inc).
-        /// </summary>
-        /// <param name="name">The name of the element to be incremented.</param>
-        /// <param name="value">The value to increment by.</param>
-        /// <returns>The builder (so method calls can be chained).</returns>
-        public static UpdateBuilder Inc(string name, long value)
-        {
-            return new UpdateBuilder().Inc(name, value);
-        }
-
-        /// <summary>
-        /// Removes the first value from the named array element (see $pop).
-        /// </summary>
-        /// <param name="name">The name of the array element.</param>
-        /// <returns>The builder (so method calls can be chained).</returns>
-        public static UpdateBuilder PopFirst(string name)
-        {
-            return new UpdateBuilder().PopFirst(name);
-        }
-
-        /// <summary>
-        /// Removes the last value from the named array element (see $pop).
-        /// </summary>
-        /// <param name="name">The name of the array element.</param>
-        /// <returns>The builder (so method calls can be chained).</returns>
-        public static UpdateBuilder PopLast(string name)
-        {
-            return new UpdateBuilder().PopLast(name);
->>>>>>> 06dd76d7
-        }
-
-        /// <summary>
-        /// Adds a value to a named array element if the value is not already in the array (see $addToSet).
-        /// </summary>
-        /// <typeparam name="TDocument">The document type.</typeparam>
-        /// <param name="memberExpression">A lambda expression specifying the member.</param>
-        /// <param name="value">The value to add to the set.</param>
-        /// <returns>The builder (so method calls can be chained).</returns>
-<<<<<<< HEAD
-        public UpdateBuilder AddToSet<TDocument>(
-            Expression<Func<TDocument, object>> memberExpression,
-            object value
-        ) {
-            return this.AddToSet(memberExpression.GetElementName(), value);
-        }
-
-        /// <summary>
-        /// Adds a list of values to a named array element adding each value only if it not already in the array (see $addToSet and $each).
-=======
-        public static UpdateBuilder Pull(string name, BsonValue value)
-        {
-            return new UpdateBuilder().Pull(name, value);
-        }
-
-        /// <summary>
-        /// Removes all values from the named array element that match some query (see $pull).
-        /// </summary>
-        /// <param name="name">The name of the array element.</param>
-        /// <param name="query">A query that specifies which elements to remove.</param>
-        /// <returns>The builder (so method calls can be chained).</returns>
-        public static UpdateBuilder Pull(string name, IMongoQuery query)
-        {
-            return new UpdateBuilder().Pull(name, query);
-        }
-
-        /// <summary>
-        /// Removes all values from the named array element that are equal to any of a list of values (see $pullAll).
->>>>>>> 06dd76d7
-        /// </summary>
-        /// <param name="name">The name of the array element.</param>
-        /// <param name="values">The values to add to the set.</param>
-        /// <returns>The builder (so method calls can be chained).</returns>
-<<<<<<< HEAD
-        public UpdateBuilder AddToSetEach(
-            string name,
-            BsonArray values
-        ) {
-            var arg = new BsonDocument("$each", values);
-            BsonElement element;
-            if (document.TryGetElement("$addToSet", out element)) {
-                element.Value.AsBsonDocument.Add(name, arg);
-            } else {
-                document.Add("$addToSet", new BsonDocument(name, arg));
-            }
-            return this;
-=======
-        public static UpdateBuilder PullAll(string name, BsonArray values)
-        {
-            return new UpdateBuilder().PullAll(name, values);
-        }
-
-        /// <summary>
-        /// Removes all values from the named array element that are equal to any of a list of values (see $pullAll).
-        /// </summary>
-        /// <param name="name">The name of the array element.</param>
-        /// <param name="values">The values to remove.</param>
-        /// <returns>The builder (so method calls can be chained).</returns>
-        public static UpdateBuilder PullAll(string name, IEnumerable<BsonValue> values)
-        {
-            return new UpdateBuilder().PullAll(name, values);
-        }
-
-        /// <summary>
-        /// Removes all values from the named array element that are equal to any of a list of values (see $pullAll).
-        /// </summary>
-        /// <param name="name">The name of the array element.</param>
-        /// <param name="values">The values to remove.</param>
-        /// <returns>The builder (so method calls can be chained).</returns>
-        public static UpdateBuilder PullAll(string name, params BsonValue[] values)
-        {
-            return new UpdateBuilder().PullAll(name, values);
-        }
-
-        /// <summary>
-        /// Removes all values from the named array element that are equal to any of a list of wrapped values (see $pullAll).
-        /// </summary>
-        /// <typeparam name="T">The type of wrapped values.</typeparam>
-        /// <param name="name">The name of the array element.</param>
-        /// <param name="values">The wrapped values to remove.</param>
-        /// <returns>The builder (so method calls can be chained).</returns>
-        public static UpdateBuilder PullAllWrapped<T>(string name, IEnumerable<T> values)
-        {
-            return new UpdateBuilder().PullAllWrapped<T>(name, values);
-        }
-
-        /// <summary>
-        /// Removes all values from the named array element that are equal to any of a list of wrapped values (see $pullAll).
-        /// </summary>
-        /// <typeparam name="T">The type of wrapped values.</typeparam>
-        /// <param name="name">The name of the array element.</param>
-        /// <param name="values">The wrapped values to remove.</param>
-        /// <returns>The builder (so method calls can be chained).</returns>
-        public static UpdateBuilder PullAllWrapped<T>(string name, params T[] values)
-        {
-            return new UpdateBuilder().PullAllWrapped<T>(name, values);
-        }
-
-        /// <summary>
-        /// Removes all values from the named array element that are equal to some wrapped value (see $pull).
-        /// </summary>
-        /// <typeparam name="T">The type of wrapped value.</typeparam>
-        /// <param name="name">The name of the array element.</param>
-        /// <param name="value">The wrapped value to remove.</param>
-        /// <returns>The builder (so method calls can be chained).</returns>
-        public static UpdateBuilder PullWrapped<T>(string name, T value)
-        {
-            return new UpdateBuilder().PullWrapped<T>(name, value);
-        }
-
-        /// <summary>
-        /// Adds a value to the end of the named array element (see $push).
-        /// </summary>
-        /// <param name="name">The name of the array element.</param>
-        /// <param name="value">The value to add to the end of the array.</param>
-        /// <returns>The builder (so method calls can be chained).</returns>
-        public static UpdateBuilder Push(string name, BsonValue value)
-        {
-            return new UpdateBuilder().Push(name, value);
->>>>>>> 06dd76d7
-        }
-
-        /// <summary>
-        /// Adds a list of values to a named array element adding each value only if it not already in the array (see $addToSet and $each).
-        /// </summary>
-        /// <typeparam name="TDocument">The document type.</typeparam>
-        /// <param name="memberExpression">A lambda expression specifying the member.</param>
-        /// <param name="values">The values to add to the set.</param>
-        /// <returns>The builder (so method calls can be chained).</returns>
-<<<<<<< HEAD
-        public UpdateBuilder AddToSetEach<TDocument>(
-            Expression<Func<TDocument, object>> memberExpression,
-            BsonArray values
-        ) {
-            return this.AddToSetEach(memberExpression.GetElementName(), values);
-=======
-        public static UpdateBuilder PushAll(string name, BsonArray values)
-        {
-            return new UpdateBuilder().PushAll(name, values);
->>>>>>> 06dd76d7
-        }
-
-        /// <summary>
-        /// Adds a list of values to a named array element adding each value only if it not already in the array (see $addToSet and $each).
-        /// </summary>
-        /// <param name="name">The name of the array element.</param>
-        /// <param name="values">The values to add to the set.</param>
-        /// <returns>The builder (so method calls can be chained).</returns>
-<<<<<<< HEAD
-        public UpdateBuilder AddToSetEach(
-            string name,
-            IEnumerable<BsonValue> values
-        ) {
-            return AddToSetEach(name, new BsonArray(values));
-        }
-
-=======
-        public static UpdateBuilder PushAll(string name, IEnumerable<BsonValue> values)
-        {
-            return new UpdateBuilder().PushAll(name, values);
-        }
-
-        /// <summary>
-        /// Adds a list of values to the end of the named array element (see $pushAll).
-        /// </summary>
-        /// <param name="name">The name of the array element.</param>
-        /// <param name="values">The values to add to the end of the array.</param>
-        /// <returns>The builder (so method calls can be chained).</returns>
-        public static UpdateBuilder PushAll(string name, params BsonValue[] values)
-        {
-            return new UpdateBuilder().PushAll(name, values);
-        }
-
-        /// <summary>
-        /// Adds a list of wrapped values to the end of the named array element (see $pushAll).
-        /// </summary>
-        /// <typeparam name="T">The type of wrapped values.</typeparam>
-        /// <param name="name">The name of the array element.</param>
-        /// <param name="values">The wrapped values to add to the end of the array.</param>
-        /// <returns>The builder (so method calls can be chained).</returns>
-        public static UpdateBuilder PushAllWrapped<T>(string name, IEnumerable<T> values)
-        {
-            return new UpdateBuilder().PushAllWrapped<T>(name, values);
-        }
-
-        /// <summary>
-        /// Adds a list of wrapped values to the end of the named array element (see $pushAll).
-        /// </summary>
-        /// <typeparam name="T">The type of wrapped values.</typeparam>
-        /// <param name="name">The name of the array element.</param>
-        /// <param name="values">The wrapped values to add to the end of the array.</param>
-        /// <returns>The builder (so method calls can be chained).</returns>
-        public static UpdateBuilder PushAllWrapped<T>(string name, params T[] values)
-        {
-            return new UpdateBuilder().PushAllWrapped<T>(name, values);
-        }
-
-        /// <summary>
-        /// Adds a wrapped value to the end of the named array element (see $push).
-        /// </summary>
-        /// <typeparam name="T">The type of wrapped value.</typeparam>
-        /// <param name="name">The name of the array element.</param>
-        /// <param name="value">The wrapped value to add to the end of the array.</param>
-        /// <returns>The builder (so method calls can be chained).</returns>
-        public static UpdateBuilder PushWrapped<T>(string name, T value)
-        {
-            return new UpdateBuilder().PushWrapped<T>(name, value);
-        }
-
-        /// <summary>
-        /// Renames an element (see $rename).
-        /// </summary>
-        /// <param name="oldElementName">The name of the element to be renamed.</param>
-        /// <param name="newElementName">The new name of the element.</param>
-        /// <returns>An UpdateDocuemnt.</returns>
-        public static UpdateBuilder Rename(string oldElementName, string newElementName)
-        {
-            return new UpdateBuilder().Rename(oldElementName, newElementName);
-        }
-
-        /// <summary>
-        /// Replaces the entire document with a new document (the _id must remain the same).
-        /// </summary>
-        /// <typeparam name="TNominalType">The nominal type of the replacement document</typeparam>
-        /// <param name="document">The replacement document.</param>
-        /// <returns>An UpdateWrapper.</returns>
-        public static IMongoUpdate Replace<TNominalType>(TNominalType document)
-        {
-            return UpdateWrapper.Create<TNominalType>(document);
-        }
-
-        /// <summary>
-        /// Replaces the entire document with a new document (the _id must remain the same).
-        /// </summary>
-        /// <param name="nominalType">The nominal type of the replacement document</param>
-        /// <param name="document">The replacement document.</param>
-        /// <returns>An UpdateWrapper.</returns>
-        public static IMongoUpdate Replace(Type nominalType, object document)
-        {
-            return UpdateWrapper.Create(nominalType, document);
-        }
-
-        /// <summary>
-        /// Sets the value of the named element to a new value (see $set).
-        /// </summary>
-        /// <param name="name">The name of the element to be set.</param>
-        /// <param name="value">The new value.</param>
-        /// <returns>The builder (so method calls can be chained).</returns>
-        public static UpdateBuilder Set(string name, BsonValue value)
-        {
-            return new UpdateBuilder().Set(name, value);
-        }
-
-        /// <summary>
-        /// Sets the value of the named element to a new wrapped value (see $set).
-        /// </summary>
-        /// <typeparam name="T">The type of wrapped value.</typeparam>
-        /// <param name="name">The name of the element to be set.</param>
-        /// <param name="value">The new wrapped value.</param>
-        /// <returns>The builder (so method calls can be chained).</returns>
-        public static UpdateBuilder SetWrapped<T>(string name, T value)
-        {
-            return new UpdateBuilder().SetWrapped<T>(name, value);
-        }
-
-        /// <summary>
-        /// Removes the named element from the document (see $unset).
-        /// </summary>
-        /// <param name="name">The name of the element to be removed.</param>
-        /// <returns>The builder (so method calls can be chained).</returns>
-        public static UpdateBuilder Unset(string name)
-        {
-            return new UpdateBuilder().Unset(name);
-        }
-    }
-
-    /// <summary>
-    /// A builder for creating update modifiers.
-    /// </summary>
     [Serializable]
     public class UpdateBuilder : BuilderBase, IMongoUpdate
     {
@@ -585,34 +54,105 @@
         }
 
         // public methods
->>>>>>> 06dd76d7
-        /// <summary>
-        /// Adds a list of values to a named array element adding each value only if it not already in the array (see $addToSet and $each).
-        /// </summary>
-        /// <typeparam name="TDocument">The document type.</typeparam>
-        /// <param name="memberExpression">A lambda expression specifying the member.</param>
-        /// <param name="values">The values to add to the set.</param>
-        /// <returns>The builder (so method calls can be chained).</returns>
-<<<<<<< HEAD
-        public UpdateBuilder AddToSetEach<TDocument>(
-            Expression<Func<TDocument, object>> memberExpression,
-            IEnumerable<BsonValue> values
-        ) {
-            return this.AddToSetEach(memberExpression.GetElementName(), values);
-=======
-        public UpdateBuilder AddToSet(string name, BsonValue value)
-        {
+        /// <summary>
+        /// Adds a value to a named array element if the value is not already in the array (see $addToSet).
+        /// </summary>
+        /// <param name="name">The name of the array element.</param>
+        /// <param name="value">The value to add to the set.</param>
+        /// <returns>The builder (so method calls can be chained).</returns>
+        public UpdateBuilder AddToSet(
+            string name,
+            object value)
+        {
+            var bsonValue = BsonValue.Create(value);
             BsonElement element;
             if (document.TryGetElement("$addToSet", out element))
             {
-                element.Value.AsBsonDocument.Add(name, value);
+                element.Value.AsBsonDocument.Add(name, bsonValue);
             }
             else
             {
-                document.Add("$addToSet", new BsonDocument(name, value));
-            }
-            return this;
->>>>>>> 06dd76d7
+                document.Add("$addToSet", new BsonDocument(name, bsonValue));
+            }
+            return this;
+        }
+
+        /// <summary>
+        /// Adds a value to a named array element if the value is not already in the array (see $addToSet).
+        /// </summary>
+        /// <typeparam name="TDocument">The document type.</typeparam>
+        /// <param name="memberExpression">A lambda expression specifying the member.</param>
+        /// <param name="value">The value to add to the set.</param>
+        /// <returns>The builder (so method calls can be chained).</returns>
+        public UpdateBuilder AddToSet<TDocument>(
+            Expression<Func<TDocument, object>> memberExpression,
+            object value)
+        {
+            return this.AddToSet(memberExpression.GetElementName(), value);
+        }
+
+        /// <summary>
+        /// Adds a list of values to a named array element adding each value only if it not already in the array (see $addToSet and $each).
+        /// </summary>
+        /// <param name="name">The name of the array element.</param>
+        /// <param name="values">The values to add to the set.</param>
+        /// <returns>The builder (so method calls can be chained).</returns>
+        public UpdateBuilder AddToSetEach(
+            string name,
+            BsonArray values)
+        {
+            var arg = new BsonDocument("$each", values);
+            BsonElement element;
+            if (document.TryGetElement("$addToSet", out element))
+            {
+                element.Value.AsBsonDocument.Add(name, arg);
+            }
+            else
+            {
+                document.Add("$addToSet", new BsonDocument(name, arg));
+            }
+            return this;
+        }
+
+        /// <summary>
+        /// Adds a list of values to a named array element adding each value only if it not already in the array (see $addToSet and $each).
+        /// </summary>
+        /// <typeparam name="TDocument">The document type.</typeparam>
+        /// <param name="memberExpression">A lambda expression specifying the member.</param>
+        /// <param name="values">The values to add to the set.</param>
+        /// <returns>The builder (so method calls can be chained).</returns>
+        public UpdateBuilder AddToSetEach<TDocument>(
+            Expression<Func<TDocument, object>> memberExpression,
+            BsonArray values)
+        {
+            return this.AddToSetEach(memberExpression.GetElementName(), values);
+        }
+
+        /// <summary>
+        /// Adds a list of values to a named array element adding each value only if it not already in the array (see $addToSet and $each).
+        /// </summary>
+        /// <param name="name">The name of the array element.</param>
+        /// <param name="values">The values to add to the set.</param>
+        /// <returns>The builder (so method calls can be chained).</returns>
+        public UpdateBuilder AddToSetEach(
+            string name,
+            IEnumerable<BsonValue> values)
+        {
+            return this.AddToSetEach(name, new BsonArray(values));
+        }
+
+        /// <summary>
+        /// Adds a list of values to a named array element adding each value only if it not already in the array (see $addToSet and $each).
+        /// </summary>
+        /// <typeparam name="TDocument">The document type.</typeparam>
+        /// <param name="memberExpression">A lambda expression specifying the member.</param>
+        /// <param name="values">The values to add to the set.</param>
+        /// <returns>The builder (so method calls can be chained).</returns>
+        public UpdateBuilder AddToSetEach<TDocument>(
+            Expression<Func<TDocument, object>> memberExpression,
+            IEnumerable<BsonValue> values)
+        {
+            return this.AddToSetEach(memberExpression.GetElementName(), values);
         }
 
         /// <summary>
@@ -623,29 +163,13 @@
         /// <param name="arg2">The second value to add to the set.</param>
         /// <param name="args">The additional values to add to the set.</param>
         /// <returns>The builder (so method calls can be chained).</returns>
-<<<<<<< HEAD
         public UpdateBuilder AddToSetEach(
             string name,
             BsonValue arg1,
             BsonValue arg2,
-            params BsonValue[] args
-        ) {
-            return AddToSetEach(name, ParameterHelpers.ConvertToBsonValues(arg1, arg2, args));
-=======
-        public UpdateBuilder AddToSetEach(string name, BsonArray values)
-        {
-            var arg = new BsonDocument("$each", values);
-            BsonElement element;
-            if (document.TryGetElement("$addToSet", out element))
-            {
-                element.Value.AsBsonDocument.Add(name, arg);
-            }
-            else
-            {
-                document.Add("$addToSet", new BsonDocument(name, arg));
-            }
-            return this;
->>>>>>> 06dd76d7
+            params BsonValue[] args)
+        {
+            return this.AddToSetEach(name, ParameterHelpers.ConvertToBsonValues(arg1, arg2, args));
         }
 
         /// <summary>
@@ -657,19 +181,13 @@
         /// <param name="arg2">The second value to add to the set.</param>
         /// <param name="args">The additional values to add to the set.</param>
         /// <returns>The builder (so method calls can be chained).</returns>
-<<<<<<< HEAD
         public UpdateBuilder AddToSetEach<TDocument>(
             Expression<Func<TDocument, object>> memberExpression,
             BsonValue arg1,
             BsonValue arg2,
-            params BsonValue[] args
-        ) {
+            params BsonValue[] args)
+        {
             return this.AddToSetEach(memberExpression, ParameterHelpers.ConvertToBsonValues(arg1, arg2, args));
-=======
-        public UpdateBuilder AddToSetEach(string name, IEnumerable<BsonValue> values)
-        {
-            return AddToSetEach(name, new BsonArray(values));
->>>>>>> 06dd76d7
         }
 
         /// <summary>
@@ -678,17 +196,11 @@
         /// <param name="name">The name of the array element.</param>
         /// <param name="values">The values to add to the set.</param>
         /// <returns>The builder (so method calls can be chained).</returns>
-<<<<<<< HEAD
         public UpdateBuilder AddToSetEach(
             string name,
-            IEnumerable values
-        ) {
-            return AddToSetEach(name, new BsonArray(values));
-=======
-        public UpdateBuilder AddToSetEach(string name, params BsonValue[] values)
-        {
-            return AddToSetEach(name, (IEnumerable<BsonValue>)values);
->>>>>>> 06dd76d7
+            IEnumerable values)
+        {
+            return this.AddToSetEach(name, new BsonArray(values));
         }
 
         /// <summary>
@@ -698,18 +210,11 @@
         /// <param name="memberExpression">A lambda expression specifying the member.</param>
         /// <param name="values">The values to add to the set.</param>
         /// <returns>The builder (so method calls can be chained).</returns>
-<<<<<<< HEAD
         public UpdateBuilder AddToSetEach<TDocument>(
             Expression<Func<TDocument, object>> memberExpression,
-            IEnumerable values
-        ) {
+            IEnumerable values)
+        {
             return this.AddToSetEach(memberExpression.GetElementName(), values);
-=======
-        public UpdateBuilder AddToSetEachWrapped<T>(string name, IEnumerable<T> values)
-        {
-            var wrappedValues = BsonDocumentWrapper.CreateMultiple(values).Cast<BsonValue>(); // the cast to BsonValue is required
-            return AddToSetEach(name, wrappedValues);
->>>>>>> 06dd76d7
         }
 
         /// <summary>
@@ -720,19 +225,13 @@
         /// <param name="arg2">The second value to add to the set.</param>
         /// <param name="args">The additional values to add to the set.</param>
         /// <returns>The builder (so method calls can be chained).</returns>
-<<<<<<< HEAD
         public UpdateBuilder AddToSetEach(
             string name,
             object arg1,
             object arg2,
-            params object[] args
-        ) {
-            return AddToSetEach(name, ParameterHelpers.ConvertToBsonValues(arg1, arg2, args));
-=======
-        public UpdateBuilder AddToSetEachWrapped<T>(string name, params T[] values)
-        {
-            return AddToSetEachWrapped(name, (IEnumerable<T>)values);
->>>>>>> 06dd76d7
+            params object[] args)
+        {
+            return this.AddToSetEach(name, ParameterHelpers.ConvertToBsonValues(arg1, arg2, args));
         }
 
         /// <summary>
@@ -744,20 +243,13 @@
         /// <param name="arg2">The second value to add to the set.</param>
         /// <param name="args">The additional values to add to the set.</param>
         /// <returns>The builder (so method calls can be chained).</returns>
-<<<<<<< HEAD
         public UpdateBuilder AddToSetEach<TDocument>(
             Expression<Func<TDocument, object>> memberExpression,
             object arg1,
             object arg2,
-            params object[] args
-        ) {
+            params object[] args)
+        {
             return this.AddToSetEach(memberExpression, ParameterHelpers.ConvertToBsonValues(arg1, arg2, args));
-=======
-        public UpdateBuilder AddToSetWrapped<T>(string name, T value)
-        {
-            var wrappedValue = (BsonValue)BsonDocumentWrapper.Create(value); // the cast to BsonValue is required
-            return AddToSet(name, wrappedValue);
->>>>>>> 06dd76d7
         }
 
         /// <summary>
@@ -781,8 +273,8 @@
         /// <returns>The builder (so method calls can be chained).</returns>
         public UpdateBuilder BitwiseAnd<TDocument>(
             Expression<Func<TDocument, object>> memberExpression,
-            int value
-        ) {
+            int value)
+        {
             return this.BitwiseAnd(memberExpression.GetElementName(), value);
         }
 
@@ -807,8 +299,8 @@
         /// <returns>The builder (so method calls can be chained).</returns>
         public UpdateBuilder BitwiseAnd<TDocument>(
             Expression<Func<TDocument, object>> memberExpression,
-            long value
-        ) {
+            long value)
+        {
             return this.BitwiseAnd(memberExpression.GetElementName(), value);
         }
 
@@ -833,8 +325,8 @@
         /// <returns>The builder (so method calls can be chained).</returns>
         public UpdateBuilder BitwiseOr<TDocument>(
             Expression<Func<TDocument, object>> memberExpression,
-            int value
-        ) {
+            int value)
+        {
             return this.BitwiseOr(memberExpression.GetElementName(), value);
         }
 
@@ -859,8 +351,8 @@
         /// <returns>The builder (so method calls can be chained).</returns>
         public UpdateBuilder BitwiseOr<TDocument>(
             Expression<Func<TDocument, object>> memberExpression,
-            long value
-        ) {
+            long value)
+        {
             return this.BitwiseOr(memberExpression.GetElementName(), value);
         }
 
@@ -909,8 +401,8 @@
         /// <returns>The builder (so method calls can be chained).</returns>
         public UpdateBuilder Inc<TDocument>(
             Expression<Func<TDocument, object>> memberExpression,
-            double value
-        ) {
+            double value)
+        {
             return this.Inc(memberExpression.GetElementName(), value);
         }
 
@@ -935,8 +427,8 @@
         /// <returns>The builder (so method calls can be chained).</returns>
         public UpdateBuilder Inc<TDocument>(
             Expression<Func<TDocument, object>> memberExpression,
-            int value
-        ) {
+            int value)
+        {
             return this.Inc(memberExpression.GetElementName(), value);
         }
 
@@ -961,8 +453,8 @@
         /// <returns>The builder (so method calls can be chained).</returns>
         public UpdateBuilder Inc<TDocument>(
             Expression<Func<TDocument, object>> memberExpression,
-            long value
-        ) {
+            long value)
+        {
             return this.Inc(memberExpression.GetElementName(), value);
         }
 
@@ -992,8 +484,8 @@
         /// <param name="memberExpression">A lambda expression specifying the member.</param>
         /// <returns>The builder (so method calls can be chained).</returns>
         public UpdateBuilder PopFirst<TDocument>(
-            Expression<Func<TDocument, object>> memberExpression
-        ) {
+            Expression<Func<TDocument, object>> memberExpression)
+        {
             return this.PopFirst(memberExpression.GetElementName());
         }
 
@@ -1023,8 +515,8 @@
         /// <param name="memberExpression">A lambda expression specifying the member.</param>
         /// <returns>The builder (so method calls can be chained).</returns>
         public UpdateBuilder PopLast<TDocument>(
-            Expression<Func<TDocument, object>> memberExpression
-        ) {
+            Expression<Func<TDocument, object>> memberExpression)
+        {
             return this.PopLast(memberExpression.GetElementName());
         }
 
@@ -1034,29 +526,19 @@
         /// <param name="name">The name of the array element.</param>
         /// <param name="value">The value to remove.</param>
         /// <returns>The builder (so method calls can be chained).</returns>
-<<<<<<< HEAD
         public UpdateBuilder Pull(
             string name,
-            object value
-        ) {
+            object value)
+        {
             var bsonValue = BsonValue.Create(value);
             BsonElement element;
-            if (document.TryGetElement("$pull", out element)) {
+            if (document.TryGetElement("$pull", out element))
+            {
                 element.Value.AsBsonDocument.Add(name, bsonValue);
-            } else {
+            }
+            else
+            {
                 document.Add("$pull", new BsonDocument(name, bsonValue));
-=======
-        public UpdateBuilder Pull(string name, BsonValue value)
-        {
-            BsonElement element;
-            if (document.TryGetElement("$pull", out element))
-            {
-                element.Value.AsBsonDocument.Add(name, value);
-            }
-            else
-            {
-                document.Add("$pull", new BsonDocument(name, value));
->>>>>>> 06dd76d7
             }
             return this;
         }
@@ -1068,27 +550,11 @@
         /// <param name="memberExpression">A lambda expression specifying the member.</param>
         /// <param name="value">The value to remove.</param>
         /// <returns>The builder (so method calls can be chained).</returns>
-<<<<<<< HEAD
         public UpdateBuilder Pull<TDocument>(
             Expression<Func<TDocument, object>> memberExpression,
-            object value
-        ) {
+            object value)
+        {
             return this.Pull(memberExpression.GetElementName(), value);
-=======
-        public UpdateBuilder Pull(string name, IMongoQuery query)
-        {
-            BsonValue wrappedQuery = BsonDocumentWrapper.Create(query);
-            BsonElement element;
-            if (document.TryGetElement("$pull", out element))
-            {
-                element.Value.AsBsonDocument.Add(name, wrappedQuery);
-            }
-            else
-            {
-                document.Add("$pull", new BsonDocument(name, wrappedQuery));
-            }
-            return this;
->>>>>>> 06dd76d7
         }
 
         /// <summary>
@@ -1120,8 +586,8 @@
         /// <returns>The builder (so method calls can be chained).</returns>
         public UpdateBuilder PullAll<TDocument>(
             Expression<Func<TDocument, object>> memberExpression,
-            BsonArray values
-        ) {
+            BsonArray values)
+        {
             return this.PullAll(memberExpression.GetElementName(), values);
         }
 
@@ -1131,17 +597,11 @@
         /// <param name="name">The name of the array element.</param>
         /// <param name="values">The values to remove.</param>
         /// <returns>The builder (so method calls can be chained).</returns>
-<<<<<<< HEAD
         public UpdateBuilder PullAll(
             string name,
-            IEnumerable<BsonValue> values
-        ) {
+            IEnumerable<BsonValue> values)
+        {
             return this.PullAll(name, new BsonArray(values));
-=======
-        public UpdateBuilder PullAll(string name, IEnumerable<BsonValue> values)
-        {
-            return PullAll(name, new BsonArray(values));
->>>>>>> 06dd76d7
         }
 
         /// <summary>
@@ -1151,17 +611,11 @@
         /// <param name="memberExpression">A lambda expression specifying the member.</param>
         /// <param name="values">The values to remove.</param>
         /// <returns>The builder (so method calls can be chained).</returns>
-<<<<<<< HEAD
         public UpdateBuilder PullAll<TDocument>(
             Expression<Func<TDocument, object>> memberExpression,
-            IEnumerable<BsonValue> values
-        ) {
+            IEnumerable<BsonValue> values)
+        {
             return this.PullAll(memberExpression.GetElementName(), values);
-=======
-        public UpdateBuilder PullAll(string name, params BsonValue[] values)
-        {
-            return PullAll(name, (IEnumerable<BsonValue>)values);
->>>>>>> 06dd76d7
         }
 
         /// <summary>
@@ -1172,29 +626,13 @@
         /// <param name="arg2">The second value to remove.</param>
         /// <param name="args">The additional values to remove.</param>
         /// <returns>The builder (so method calls can be chained).</returns>
-<<<<<<< HEAD
         public UpdateBuilder PullAll(
             string name,
             BsonValue arg1,
             BsonValue arg2,
-            params BsonValue[] args
-        ) {
+            params BsonValue[] args)
+        {
             return this.PullAll(name, ParameterHelpers.ConvertToBsonValues(arg1, arg2, args));
-=======
-        public UpdateBuilder PullAllWrapped<T>(string name, IEnumerable<T> values)
-        {
-            var wrappedValues = new BsonArray(BsonDocumentWrapper.CreateMultiple(values).Cast<BsonValue>()); // the cast to BsonValue is required
-            BsonElement element;
-            if (document.TryGetElement("$pullAll", out element))
-            {
-                element.Value.AsBsonDocument.Add(name, wrappedValues);
-            }
-            else
-            {
-                document.Add("$pullAll", new BsonDocument(name, wrappedValues));
-            }
-            return this;
->>>>>>> 06dd76d7
         }
 
         /// <summary>
@@ -1210,22 +648,21 @@
             Expression<Func<TDocument, object>> memberExpression,
             BsonValue arg1,
             BsonValue arg2,
-            params BsonValue[] args
-        ) {
+            params BsonValue[] args)
+        {
             return this.PullAll(memberExpression, ParameterHelpers.ConvertToBsonValues(arg1, arg2, args));
         }
-        
+
         /// <summary>
         /// Removes all values from the named array element that are equal to any of a list of values (see $pullAll).
         /// </summary>
         /// <param name="name">The name of the array element.</param>
         /// <param name="values">The values to remove.</param>
         /// <returns>The builder (so method calls can be chained).</returns>
-<<<<<<< HEAD
         public UpdateBuilder PullAll(
             string name,
-            IEnumerable values
-        ) {
+            IEnumerable values)
+        {
             return this.PullAll(name, new BsonArray(values));
         }
 
@@ -1238,14 +675,9 @@
         /// <returns>The builder (so method calls can be chained).</returns>
         public UpdateBuilder PullAll<TDocument>(
             Expression<Func<TDocument, object>> memberExpression,
-            IEnumerable values
-        ) {
+            IEnumerable values)
+        {
             return this.PullAll(memberExpression, values);
-=======
-        public UpdateBuilder PullAllWrapped<T>(string name, params T[] values)
-        {
-            return PullAllWrapped<T>(name, (IEnumerable<T>)values);
->>>>>>> 06dd76d7
         }
 
         /// <summary>
@@ -1256,13 +688,12 @@
         /// <param name="arg2">The second value to remove.</param>
         /// <param name="args">The additional values to remove.</param>
         /// <returns>The builder (so method calls can be chained).</returns>
-<<<<<<< HEAD
         public UpdateBuilder PullAll(
             string name,
             object arg1,
             object arg2,
-            params object[] args
-        ) {
+            params object[] args)
+        {
             return PullAll(name, ParameterHelpers.ConvertToBsonValues(arg1, arg2, args));
         }
 
@@ -1279,24 +710,9 @@
             Expression<Func<TDocument, object>> memberExpression,
             object arg1,
             object arg2,
-            params object[] args
-        ) {
+            params object[] args)
+        {
             return this.PullAll(memberExpression, ParameterHelpers.ConvertToBsonValues(arg1, arg2, args));
-=======
-        public UpdateBuilder PullWrapped<T>(string name, T value)
-        {
-            var wrappedValue = BsonDocumentWrapper.Create(value);
-            BsonElement element;
-            if (document.TryGetElement("$pull", out element))
-            {
-                element.Value.AsBsonDocument.Add(name, wrappedValue);
-            }
-            else
-            {
-                document.Add("$pull", new BsonDocument(name, wrappedValue));
-            }
-            return this;
->>>>>>> 06dd76d7
         }
 
         /// <summary>
@@ -1305,29 +721,19 @@
         /// <param name="name">The name of the array element.</param>
         /// <param name="value">The value to add to the end of the array.</param>
         /// <returns>The builder (so method calls can be chained).</returns>
-<<<<<<< HEAD
         public UpdateBuilder Push(
             string name,
-            object value
-        ) {
+            object value)
+        {
             var bsonValue = BsonValue.Create(value);
             BsonElement element;
-            if (document.TryGetElement("$push", out element)) {
+            if (document.TryGetElement("$push", out element))
+            {
                 element.Value.AsBsonDocument.Add(name, bsonValue);
-            } else {
+            }
+            else
+            {
                 document.Add("$push", new BsonDocument(name, bsonValue));
-=======
-        public UpdateBuilder Push(string name, BsonValue value)
-        {
-            BsonElement element;
-            if (document.TryGetElement("$push", out element))
-            {
-                element.Value.AsBsonDocument.Add(name, value);
-            }
-            else
-            {
-                document.Add("$push", new BsonDocument(name, value));
->>>>>>> 06dd76d7
             }
             return this;
         }
@@ -1341,8 +747,8 @@
         /// <returns>The builder (so method calls can be chained).</returns>
         public UpdateBuilder Push<TDocument>(
             Expression<Func<TDocument, object>> memberExpression,
-            object value
-        ) {
+            object value)
+        {
             return this.Push(memberExpression.GetElementName(), value);
         }
 
@@ -1375,8 +781,8 @@
         /// <returns>The builder (so method calls can be chained).</returns>
         public UpdateBuilder PushAll<TDocument>(
             Expression<Func<TDocument, object>> memberExpression,
-            BsonArray values
-        ) {
+            BsonArray values)
+        {
             return this.PushAll(memberExpression.GetElementName(), values);
         }
 
@@ -1386,17 +792,11 @@
         /// <param name="name">The name of the array element.</param>
         /// <param name="values">The values to add to the end of the array.</param>
         /// <returns>The builder (so method calls can be chained).</returns>
-<<<<<<< HEAD
         public UpdateBuilder PushAll(
             string name,
-            IEnumerable<BsonValue> values
-        ) {
+            IEnumerable<BsonValue> values)
+        {
             return this.PushAll(name, new BsonArray(values));
-=======
-        public UpdateBuilder PushAll(string name, IEnumerable<BsonValue> values)
-        {
-            return PushAll(name, new BsonArray(values));
->>>>>>> 06dd76d7
         }
 
         /// <summary>
@@ -1406,17 +806,11 @@
         /// <param name="memberExpression">A lambda expression specifying the member.</param>
         /// <param name="values">The values to add to the end of the array.</param>
         /// <returns>The builder (so method calls can be chained).</returns>
-<<<<<<< HEAD
         public UpdateBuilder PushAll<TDocument>(
             Expression<Func<TDocument, object>> memberExpression,
-            IEnumerable<BsonValue> values
-        ) {
+            IEnumerable<BsonValue> values)
+        {
             return this.PushAll(memberExpression.GetElementName(), values);
-=======
-        public UpdateBuilder PushAll(string name, params BsonValue[] values)
-        {
-            return PushAll(name, (IEnumerable<BsonValue>)values);
->>>>>>> 06dd76d7
         }
 
         /// <summary>
@@ -1427,13 +821,12 @@
         /// <param name="arg2">The second value to add to the end of the array.</param>
         /// <param name="args">The additional values to add to the end of the array.</param>
         /// <returns>The builder (so method calls can be chained).</returns>
-<<<<<<< HEAD
         public UpdateBuilder PushAll(
             string name,
             BsonValue arg1,
             BsonValue arg2,
-            params BsonValue[] args
-        ) {
+            params BsonValue[] args)
+        {
             return this.PushAll(name, ParameterHelpers.ConvertToBsonValues(arg1, arg2, args));
         }
 
@@ -1450,24 +843,9 @@
             Expression<Func<TDocument, object>> memberExpression,
             BsonValue arg1,
             BsonValue arg2,
-            params BsonValue[] args
-        ) {
+            params BsonValue[] args)
+        {
             return this.PushAll(memberExpression, ParameterHelpers.ConvertToBsonValues(arg1, arg2, args));
-=======
-        public UpdateBuilder PushAllWrapped<T>(string name, IEnumerable<T> values)
-        {
-            var wrappedValues = new BsonArray(BsonDocumentWrapper.CreateMultiple(values).Cast<BsonValue>()); // the cast to BsonValue is required
-            BsonElement element;
-            if (document.TryGetElement("$pushAll", out element))
-            {
-                element.Value.AsBsonDocument.Add(name, wrappedValues);
-            }
-            else
-            {
-                document.Add("$pushAll", new BsonDocument(name, wrappedValues));
-            }
-            return this;
->>>>>>> 06dd76d7
         }
 
         /// <summary>
@@ -1476,11 +854,10 @@
         /// <param name="name">The name of the array element.</param>
         /// <param name="values">The values to add to the end of the array.</param>
         /// <returns>The builder (so method calls can be chained).</returns>
-<<<<<<< HEAD
         public UpdateBuilder PushAll(
             string name,
-            IEnumerable values
-        ) {
+            IEnumerable values)
+        {
             return this.PushAll(name, new BsonArray(values));
         }
 
@@ -1493,14 +870,9 @@
         /// <returns>The builder (so method calls can be chained).</returns>
         public UpdateBuilder PushAll<TDocument>(
             Expression<Func<TDocument, object>> memberExpression,
-            IEnumerable values
-        ) {
+            IEnumerable values)
+        {
             return this.PushAll(memberExpression.GetElementName(), values);
-=======
-        public UpdateBuilder PushAllWrapped<T>(string name, params T[] values)
-        {
-            return PushAllWrapped(name, (IEnumerable<T>)values);
->>>>>>> 06dd76d7
         }
 
         /// <summary>
@@ -1511,13 +883,12 @@
         /// <param name="arg2">The second value to add to the end of the array.</param>
         /// <param name="args">The additional values to add to the end of the array.</param>
         /// <returns>The builder (so method calls can be chained).</returns>
-<<<<<<< HEAD
         public UpdateBuilder PushAll(
             string name,
             object arg1,
             object arg2,
-            params object[] args
-        ) {
+            params object[] args)
+        {
             return this.PushAll(name, ParameterHelpers.ConvertToBsonValues(arg1, arg2, args));
         }
 
@@ -1534,24 +905,9 @@
             Expression<Func<TDocument, object>> memberExpression,
             object arg1,
             object arg2,
-            params object[] args
-        ) {
+            params object[] args)
+        {
             return this.PushAll(memberExpression, ParameterHelpers.ConvertToBsonValues(arg1, arg2, args));
-=======
-        public UpdateBuilder PushWrapped<T>(string name, T value)
-        {
-            var wrappedValue = BsonDocumentWrapper.Create<T>(value);
-            BsonElement element;
-            if (document.TryGetElement("$push", out element))
-            {
-                element.Value.AsBsonDocument.Add(name, wrappedValue);
-            }
-            else
-            {
-                document.Add("$push", new BsonDocument(name, wrappedValue));
-            }
-            return this;
->>>>>>> 06dd76d7
         }
 
         /// <summary>
@@ -1580,29 +936,19 @@
         /// <param name="name">The name of the element to be set.</param>
         /// <param name="value">The new value.</param>
         /// <returns>The builder (so method calls can be chained).</returns>
-<<<<<<< HEAD
         public UpdateBuilder Set(
             string name,
-            object value
-        ) {
+            object value)
+        {
             var bsonValue = BsonValue.Create(value);
             BsonElement element;
-            if (document.TryGetElement("$set", out element)) {
+            if (document.TryGetElement("$set", out element))
+            {
                 element.Value.AsBsonDocument.Add(name, bsonValue);
-            } else {
+            }
+            else
+            {
                 document.Add("$set", new BsonDocument(name, bsonValue));
-=======
-        public UpdateBuilder Set(string name, BsonValue value)
-        {
-            BsonElement element;
-            if (document.TryGetElement("$set", out element))
-            {
-                element.Value.AsBsonDocument.Add(name, value);
-            }
-            else
-            {
-                document.Add("$set", new BsonDocument(name, value));
->>>>>>> 06dd76d7
             }
             return this;
         }
@@ -1614,27 +960,11 @@
         /// <param name="memberExpression">A lambda expression specifying the member.</param>
         /// <param name="value">The new value.</param>
         /// <returns>The builder (so method calls can be chained).</returns>
-<<<<<<< HEAD
         public UpdateBuilder Set<TDocument>(
             Expression<Func<TDocument, object>> memberExpression,
-            object value
-        ) {
+            object value)
+        {
             return this.Set(memberExpression.GetElementName(), value);
-=======
-        public UpdateBuilder SetWrapped<T>(string name, T value)
-        {
-            var wrappedValue = BsonDocumentWrapper.Create<T>(value);
-            BsonElement element;
-            if (document.TryGetElement("$set", out element))
-            {
-                element.Value.AsBsonDocument.Add(name, wrappedValue);
-            }
-            else
-            {
-                document.Add("$set", new BsonDocument(name, wrappedValue));
-            }
-            return this;
->>>>>>> 06dd76d7
         }
 
         /// <summary>
@@ -1664,7 +994,6 @@
             }
             return this;
         }
-<<<<<<< HEAD
 
         /// <summary>
         /// Removes the named element from the document (see $unset).
@@ -1673,13 +1002,10 @@
         /// <param name="memberExpression">A lambda expression specifying the member.</param>
         /// <returns>The builder (so method calls can be chained).</returns>
         public UpdateBuilder Unset<TDocument>(
-            Expression<Func<TDocument, object>> memberExpression
-        ) {
+            Expression<Func<TDocument, object>> memberExpression)
+        {
             return this.Unset(memberExpression.GetElementName());
         }
-        #endregion
-=======
->>>>>>> 06dd76d7
 
         // protected methods
         /// <summary>
