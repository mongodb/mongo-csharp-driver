--- conflicted
+++ resolved
@@ -30,67 +30,6 @@
     /// <summary>
     /// A builder for specifying the keys for an index.
     /// </summary>
-<<<<<<< HEAD
-=======
-    public static class IndexKeys
-    {
-        // public static methods
-        /// <summary>
-        /// Sets one or more key names to index in ascending order.
-        /// </summary>
-        /// <param name="names">One or more key names.</param>
-        /// <returns>The builder (so method calls can be chained).</returns>
-        public static IndexKeysBuilder Ascending(params string[] names)
-        {
-            return new IndexKeysBuilder().Ascending(names);
-        }
-
-        /// <summary>
-        /// Sets one or more key names to index in descending order.
-        /// </summary>
-        /// <param name="names">One or more key names.</param>
-        /// <returns>The builder (so method calls can be chained).</returns>
-        public static IndexKeysBuilder Descending(params string[] names)
-        {
-            return new IndexKeysBuilder().Descending(names);
-        }
-
-        /// <summary>
-        /// Sets the key name to create a geospatial index on.
-        /// </summary>
-        /// <param name="name">The key name.</param>
-        /// <returns>The builder (so method calls can be chained).</returns>
-        public static IndexKeysBuilder GeoSpatial(string name)
-        {
-            return new IndexKeysBuilder().GeoSpatial(name);
-        }
-
-        /// <summary>
-        /// Sets the key name to create a geospatial haystack index on.
-        /// </summary>
-        /// <param name="name">The key name.</param>
-        /// <returns>The builder (so method calls can be chained).</returns>
-        public static IndexKeysBuilder GeoSpatialHaystack(string name)
-        {
-            return new IndexKeysBuilder().GeoSpatialHaystack(name);
-        }
-
-        /// <summary>
-        /// Sets the key name and additional field name to create a geospatial haystack index on.
-        /// </summary>
-        /// <param name="name">The key name.</param>
-        /// <param name="additionalName">The name of an additional field to index.</param>
-        /// <returns>The builder (so method calls can be chained).</returns>
-        public static IndexKeysBuilder GeoSpatialHaystack(string name, string additionalName)
-        {
-            return new IndexKeysBuilder().GeoSpatialHaystack(name, additionalName);
-        }
-    }
-
-    /// <summary>
-    /// A builder for specifying the keys for an index.
-    /// </summary>
->>>>>>> 06dd76d7
     [Serializable]
     public class IndexKeysBuilder : BuilderBase, IMongoIndexKeys
     {
@@ -128,8 +67,8 @@
         /// <param name="memberExpressions">One or more lambda expressions specifying the members.</param>
         /// <returns>The builder (so method calls can be chained).</returns>
         public IndexKeysBuilder Ascending<TDocument>(
-            params Expression<Func<TDocument, object>>[] memberExpressions
-        ) {
+            params Expression<Func<TDocument, object>>[] memberExpressions)
+        {
             return this.Ascending(memberExpressions.GetElementNames());
         }
 
@@ -154,8 +93,8 @@
         /// <param name="memberExpressions">One or more lambda expressions specifying the members.</param>
         /// <returns>The builder (so method calls can be chained).</returns>
         public IndexKeysBuilder Descending<TDocument>(
-            params Expression<Func<TDocument, object>>[] memberExpressions
-        ) {
+            params Expression<Func<TDocument, object>>[] memberExpressions)
+        {
             return this.Descending(memberExpressions.GetElementNames());
         }
 
@@ -177,10 +116,9 @@
         /// <param name="memberExpression">A lambda expression specifying the member.</param>
         /// <returns>The builder (so method calls can be chained).</returns>
         public IndexKeysBuilder GeoSpatial<TDocument>(
-            Expression<Func<TDocument, object>> memberExpression
-        ) {
-            this.GeoSpatial(memberExpression.GetElementName());
-            return this;
+            Expression<Func<TDocument, object>> memberExpression)
+        {
+            return this.GeoSpatial(memberExpression.GetElementName());
         }
 
         /// <summary>
@@ -200,10 +138,9 @@
         /// <param name="memberExpression">A lambda expression specifying the member to index.</param>
         /// <returns>The builder (so method calls can be chained).</returns>
         public IndexKeysBuilder GeoSpatialHaystack<TDocument>(
-            Expression<Func<TDocument, object>> memberExpression
-        ) {
-            this.GeoSpatialHaystack(memberExpression.GetElementName());
-            return this;
+            Expression<Func<TDocument, object>> memberExpression)
+        {
+            return this.GeoSpatialHaystack(memberExpression.GetElementName());
         }
 
         /// <summary>
@@ -228,10 +165,9 @@
         /// <returns>The builder (so method calls can be chained).</returns>
         public IndexKeysBuilder GeoSpatialHaystack<TDocument>(
             Expression<Func<TDocument, object>> memberExpression,
-            Expression<Func<TDocument, object>> additionalMemberLambda
-        ) {
-            this.GeoSpatialHaystack(memberExpression.GetElementName(), additionalMemberLambda.GetElementName());
-            return this;
+            Expression<Func<TDocument, object>> additionalMemberLambda)
+        {
+            return this.GeoSpatialHaystack(memberExpression.GetElementName(), additionalMemberLambda.GetElementName());
         }
 
         /// <summary>
