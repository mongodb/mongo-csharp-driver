﻿/* Copyright 2010-2011 10gen Inc.
*
* Licensed under the Apache License, Version 2.0 (the "License");
* you may not use this file except in compliance with the License.
* You may obtain a copy of the License at
*
* http://www.apache.org/licenses/LICENSE-2.0
*
* Unless required by applicable law or agreed to in writing, software
* distributed under the License is distributed on an "AS IS" BASIS,
* WITHOUT WARRANTIES OR CONDITIONS OF ANY KIND, either express or implied.
* See the License for the specific language governing permissions and
* limitations under the License.
*/

using System;
using System.Collections.Generic;
using System.Linq;
using System.Linq.Expressions;
using System.Text;

using MongoDB.Bson;
using MongoDB.Bson.IO;
using MongoDB.Bson.Serialization;
using MongoDB.Driver;
using MongoDB.Driver.Linq;

namespace MongoDB.Driver.Builders
{
    /// <summary>
<<<<<<< HEAD
    /// A builder for creating sort by specifiers.
=======
    /// A builder for specifying a sort order.
    /// </summary>
    public static class SortBy
    {
        // public static properties
        /// <summary>
        /// Gets a null value with a type of IMongoSortBy.
        /// </summary>
        public static IMongoSortBy Null
        {
            get { return null; }
        }

        // public static methods
        /// <summary>
        /// Adds keys to be sorted by in ascending order.
        /// </summary>
        /// <param name="keys">One or more key names.</param>
        /// <returns>The builder (so method calls can be chained).</returns>
        public static SortByBuilder Ascending(params string[] keys)
        {
            return new SortByBuilder().Ascending(keys);
        }

        /// <summary>
        /// Adds keys to be sorted by in descending order.
        /// </summary>
        /// <param name="keys">One or more key names.</param>
        /// <returns>The builder (so method calls can be chained).</returns>
        public static SortByBuilder Descending(params string[] keys)
        {
            return new SortByBuilder().Descending(keys);
        }
    }

    /// <summary>
    /// A builder for specifying a sort order.
>>>>>>> 06dd76d7
    /// </summary>
    [Serializable]
    public class SortByBuilder : BuilderBase, IMongoSortBy
    {
        // private fields
        private BsonDocument document;

        // constructors
        /// <summary>
        /// Initializes a new instance of the SortByBuider class.
        /// </summary>
        public SortByBuilder()
        {
            document = new BsonDocument();
        }

        // public methods
        /// <summary>
        /// Adds keys to be sorted by in ascending order.
        /// </summary>
        /// <param name="keys">One or more key names.</param>
        /// <returns>The builder (so method calls can be chained).</returns>
        public SortByBuilder Ascending(params string[] keys)
        {
            foreach (var key in keys)
            {
                document.Add(key, 1);
            }
            return this;
        }

        /// <summary>
        /// Adds keys to be sorted by in ascending order.
        /// </summary>
        /// <typeparam name="TDocument">The document type.</typeparam>
        /// <param name="memberExpressions">One or more lambda expressions specifying the members.</param>
        /// <returns>The builder (so method calls can be chained).</returns>
        public SortByBuilder Ascending<TDocument>(
            params Expression<Func<TDocument, object>>[] memberExpressions
        ) {
            return this.Ascending(memberExpressions.GetElementNames());
        }

        /// <summary>
        /// Adds keys to be sorted by in descending order.
        /// </summary>
        /// <param name="keys">One or more key names.</param>
        /// <returns>The builder (so method calls can be chained).</returns>
        public SortByBuilder Descending(params string[] keys)
        {
            foreach (var key in keys)
            {
                document.Add(key, -1);
            }
            return this;
        }

        /// <summary>
        /// Adds keys to be sorted by in descending order.
        /// </summary>
        /// <typeparam name="TDocument">The document type.</typeparam>
        /// <param name="memberExpressions">One or more lambda expressions specifying the members.</param>
        /// <returns>The builder (so method calls can be chained).</returns>
        public SortByBuilder Descending<TDocument>(
            params Expression<Func<TDocument, object>>[] memberExpressions
        ) {
            return this.Descending(memberExpressions.GetElementNames());
        }

        /// <summary>
        /// Returns the result of the builder as a BsonDocument.
        /// </summary>
        /// <returns>A BsonDocument.</returns>
        public override BsonDocument ToBsonDocument()
        {
            return document;
        }

        // protected
        /// <summary>
        /// Serializes the result of the builder to a BsonWriter.
        /// </summary>
        /// <param name="bsonWriter">The writer.</param>
        /// <param name="nominalType">The nominal type.</param>
        /// <param name="options">The serialization options.</param>
        protected override void Serialize(BsonWriter bsonWriter, Type nominalType, IBsonSerializationOptions options)
        {
            document.Serialize(bsonWriter, nominalType, options);
        }
    }
}<|MERGE_RESOLUTION|>--- conflicted
+++ resolved
@@ -28,47 +28,7 @@
 namespace MongoDB.Driver.Builders
 {
     /// <summary>
-<<<<<<< HEAD
-    /// A builder for creating sort by specifiers.
-=======
     /// A builder for specifying a sort order.
-    /// </summary>
-    public static class SortBy
-    {
-        // public static properties
-        /// <summary>
-        /// Gets a null value with a type of IMongoSortBy.
-        /// </summary>
-        public static IMongoSortBy Null
-        {
-            get { return null; }
-        }
-
-        // public static methods
-        /// <summary>
-        /// Adds keys to be sorted by in ascending order.
-        /// </summary>
-        /// <param name="keys">One or more key names.</param>
-        /// <returns>The builder (so method calls can be chained).</returns>
-        public static SortByBuilder Ascending(params string[] keys)
-        {
-            return new SortByBuilder().Ascending(keys);
-        }
-
-        /// <summary>
-        /// Adds keys to be sorted by in descending order.
-        /// </summary>
-        /// <param name="keys">One or more key names.</param>
-        /// <returns>The builder (so method calls can be chained).</returns>
-        public static SortByBuilder Descending(params string[] keys)
-        {
-            return new SortByBuilder().Descending(keys);
-        }
-    }
-
-    /// <summary>
-    /// A builder for specifying a sort order.
->>>>>>> 06dd76d7
     /// </summary>
     [Serializable]
     public class SortByBuilder : BuilderBase, IMongoSortBy
@@ -107,8 +67,8 @@
         /// <param name="memberExpressions">One or more lambda expressions specifying the members.</param>
         /// <returns>The builder (so method calls can be chained).</returns>
         public SortByBuilder Ascending<TDocument>(
-            params Expression<Func<TDocument, object>>[] memberExpressions
-        ) {
+            params Expression<Func<TDocument, object>>[] memberExpressions)
+        {
             return this.Ascending(memberExpressions.GetElementNames());
         }
 
@@ -133,8 +93,8 @@
         /// <param name="memberExpressions">One or more lambda expressions specifying the members.</param>
         /// <returns>The builder (so method calls can be chained).</returns>
         public SortByBuilder Descending<TDocument>(
-            params Expression<Func<TDocument, object>>[] memberExpressions
-        ) {
+            params Expression<Func<TDocument, object>>[] memberExpressions)
+        {
             return this.Descending(memberExpressions.GetElementNames());
         }
 
