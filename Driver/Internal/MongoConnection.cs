﻿/* Copyright 2010-2011 10gen Inc.
*
* Licensed under the Apache License, Version 2.0 (the "License");
* you may not use this file except in compliance with the License.
* You may obtain a copy of the License at
*
* http://www.apache.org/licenses/LICENSE-2.0
*
* Unless required by applicable law or agreed to in writing, software
* distributed under the License is distributed on an "AS IS" BASIS,
* WITHOUT WARRANTIES OR CONDITIONS OF ANY KIND, either express or implied.
* See the License for the specific language governing permissions and
* limitations under the License.
*/

using System;
using System.Collections.Generic;
using System.IO;
using System.Linq;
using System.Net;
using System.Net.Sockets;
using System.Text;

using MongoDB.Bson;
using MongoDB.Bson.IO;
using MongoDB.Bson.Serialization;

namespace MongoDB.Driver.Internal
{
    /// <summary>
    /// Represents the state of a connection.
    /// </summary>
    public enum MongoConnectionState
    {
        /// <summary>
        /// The connection has not yet been initialized.
        /// </summary>
        Initial,
        /// <summary>
        /// The connection is open.
        /// </summary>
        Open,
        /// <summary>
        /// The connection is closed.
        /// </summary>
        Closed
    }

    /// <summary>
    /// Represents a connection to a MongoServerInstance.
    /// </summary>
    public class MongoConnection
    {
        // private fields
        private object connectionLock = new object();
        private MongoServerInstance serverInstance;
        private MongoConnectionPool connectionPool;
        private int generationId; // the generationId of the connection pool at the time this connection was created
        private MongoConnectionState state;
        private TcpClient tcpClient;
        private DateTime createdAt;
        private DateTime lastUsedAt; // set every time the connection is Released
        private int messageCounter;
        private int requestId;
        private Dictionary<string, Authentication> authentications = new Dictionary<string, Authentication>();

        // constructors
        internal MongoConnection(MongoConnectionPool connectionPool)
        {
            this.serverInstance = connectionPool.ServerInstance;
            this.connectionPool = connectionPool;
            this.generationId = connectionPool.GenerationId;
            this.createdAt = DateTime.UtcNow;
            this.state = MongoConnectionState.Initial;
        }

        // public properties
        /// <summary>
        /// Gets the connection pool that this connection belongs to.
        /// </summary>
        public MongoConnectionPool ConnectionPool
        {
            get { return connectionPool; }
        }

        /// <summary>
        /// Gets the DateTime that this connection was created at.
        /// </summary>
        public DateTime CreatedAt
        {
            get { return createdAt; }
        }

        /// <summary>
        /// Gets the generation of the connection pool that this connection belongs to.
        /// </summary>
        public int GenerationId
        {
            get { return generationId; }
        }

        /// <summary>
        /// Gets the DateTime that this connection was last used at.
        /// </summary>
        public DateTime LastUsedAt
        {
            get { return lastUsedAt; }
            internal set { lastUsedAt = value; }
        }

        /// <summary>
        /// Gets a count of the number of messages that have been sent using this connection.
        /// </summary>
        public int MessageCounter
        {
            get { return messageCounter; }
        }

        /// <summary>
        /// Gets the RequestId of the last message sent on this connection.
        /// </summary>
        public int RequestId
        {
            get { return requestId; }
        }

        /// <summary>
        /// Gets the server instance this connection is connected to.
        /// </summary>
        public MongoServerInstance ServerInstance
        {
            get { return serverInstance; }
        }

        /// <summary>
        /// Gets the state of this connection.
        /// </summary>
        public MongoConnectionState State
        {
            get { return state; }
        }

        // internal methods
        internal void Authenticate(string databaseName, MongoCredentials credentials)
        {
            if (state == MongoConnectionState.Closed) { throw new InvalidOperationException("Connection is closed."); }
            lock (connectionLock)
            {
                var nonceCommand = new CommandDocument("getnonce", 1);
                var commandCollectionName = string.Format("{0}.$cmd", databaseName);
<<<<<<< HEAD
                
                var commandResult = RunCommand(commandCollectionName, QueryFlags.None, nonceCommand, false);
                if (!commandResult.Ok) {
                    throw new MongoAuthenticationException(
                        "Error getting nonce for authentication.",
                        new MongoCommandException(commandResult));
=======
                string nonce;
                try
                {
                    var nonceResult = RunCommand(commandCollectionName, QueryFlags.None, nonceCommand);
                    nonce = nonceResult.Response["nonce"].AsString;
                }
                catch (MongoCommandException ex)
                {
                    throw new MongoAuthenticationException("Error getting nonce for authentication.", ex);
>>>>>>> 06dd76d7
                }

                string nonce = commandResult.Response["nonce"].AsString;
                var passwordDigest = MongoUtils.Hash(credentials.Username + ":mongo:" + credentials.Password);
                var digest = MongoUtils.Hash(nonce + credentials.Username + passwordDigest);
                var authenticateCommand = new CommandDocument
                {
                    { "authenticate", 1 },
                    { "user", credentials.Username },
                    { "nonce", nonce },
                    { "key", digest }
                };
<<<<<<< HEAD
                
                commandResult = RunCommand(commandCollectionName, QueryFlags.None, authenticateCommand, false);
                if (!commandResult.Ok) {
=======
                try
                {
                    RunCommand(commandCollectionName, QueryFlags.None, authenticateCommand);
                }
                catch (MongoCommandException ex)
                {
>>>>>>> 06dd76d7
                    var message = string.Format("Invalid credentials for database '{0}'.", databaseName);
                    throw new MongoAuthenticationException(
                        message,
                        new MongoCommandException(commandResult));
                }

                var authentication = new Authentication(credentials);
                authentications.Add(databaseName, authentication);
            }
        }

        // check whether the connection can be used with the given database (and credentials)
        // the following are the only valid authentication states for a connection:
        // 1. the connection is not authenticated against any database
        // 2. the connection has a single authentication against the admin database (with a particular set of credentials)
        // 3. the connection has one or more authentications against any databases other than admin
        //    (with the restriction that a particular database can only be authenticated against once and therefore with only one set of credentials)

        // assume that IsAuthenticated was called first and returned false
        internal bool CanAuthenticate(MongoDatabase database)
        {
            if (state == MongoConnectionState.Closed) { throw new InvalidOperationException("Connection is closed."); }
            if (database == null)
            {
                return true;
            }

            if (authentications.Count == 0)
            {
                // a connection with no existing authentications can authenticate anything
                return true;
            }
            else
            {
                // a connection with existing authentications can't be used without credentials
                if (database.Credentials == null)
                {
                    return false;
                }

                // a connection with existing authentications can't be used with new admin credentials
                if (database.Credentials.Admin)
                {
                    return false;
                }

                // a connection with an existing authentication to the admin database can't be used with any other credentials
                if (authentications.ContainsKey("admin"))
                {
                    return false;
                }

                // a connection with an existing authentication to a database can't authenticate for the same database again
                if (authentications.ContainsKey(database.Name))
                {
                    return false;
                }

                return true;
            }
        }

        internal void CheckAuthentication(MongoDatabase database)
        {
            if (state == MongoConnectionState.Closed) { throw new InvalidOperationException("Connection is closed."); }
            if (database.Credentials == null)
            {
                if (authentications.Count != 0)
                {
                    throw new InvalidOperationException("Connection requires credentials.");
                }
            }
            else
            {
                var credentials = database.Credentials;
                var authenticationDatabaseName = credentials.Admin ? "admin" : database.Name;
                Authentication authentication;
                if (authentications.TryGetValue(authenticationDatabaseName, out authentication))
                {
                    if (authentication.Credentials != database.Credentials)
                    {
                        // this shouldn't happen because a connection would have been chosen from the connection pool only if it was viable
                        if (authenticationDatabaseName == "admin")
                        {
                            throw new MongoInternalException("Connection already authenticated to the admin database with different credentials.");
                        }
                        else
                        {
                            throw new MongoInternalException("Connection already authenticated to the database with different credentials.");
                        }
                    }
                    authentication.LastUsed = DateTime.UtcNow;
                }
                else
                {
                    if (authenticationDatabaseName == "admin" && authentications.Count != 0)
                    {
                        // this shouldn't happen because a connection would have been chosen from the connection pool only if it was viable
                        throw new MongoInternalException("The connection cannot be authenticated against the admin database because it is already authenticated against other databases.");
                    }
                    Authenticate(authenticationDatabaseName, database.Credentials);
                }
            }
        }

        internal void Close()
        {
            lock (connectionLock)
            {
                if (state != MongoConnectionState.Closed)
                {
                    if (tcpClient != null)
                    {
                        if (tcpClient.Connected)
                        {
                            // even though MSDN says TcpClient.Close doesn't close the underlying socket
                            // it actually does (as proven by disassembling TcpClient and by experimentation)
                            try { tcpClient.Close(); } catch { } // ignore exceptions
                        }
                        tcpClient = null;
                    }
                    state = MongoConnectionState.Closed;
                }
            }
        }

        internal bool IsAuthenticated(MongoDatabase database)
        {
            if (state == MongoConnectionState.Closed) { throw new InvalidOperationException("Connection is closed."); }
            if (database == null)
            {
                return true;
            }

            lock (connectionLock)
            {
                if (database.Credentials == null)
                {
                    return authentications.Count == 0;
                }
                else
                {
                    var authenticationDatabaseName = database.Credentials.Admin ? "admin" : database.Name;
                    Authentication authentication;
                    if (authentications.TryGetValue(authenticationDatabaseName, out authentication))
                    {
                        return database.Credentials == authentication.Credentials;
                    }
                    else
                    {
                        return false;
                    }
                }
            }
        }

        internal void Logout(string databaseName)
        {
            if (state == MongoConnectionState.Closed) { throw new InvalidOperationException("Connection is closed."); }
            lock (connectionLock)
            {
                var logoutCommand = new CommandDocument("logout", 1);
                var commandCollectionName = string.Format("{0}.$cmd", databaseName);
<<<<<<< HEAD
                
                var commandResult = RunCommand(commandCollectionName, QueryFlags.None, logoutCommand, false);
                if (!commandResult.Ok) {
                    throw new MongoAuthenticationException(
                        "Error logging off.",
                        new MongoCommandException(commandResult));
=======
                try
                {
                    RunCommand(commandCollectionName, QueryFlags.None, logoutCommand);
                }
                catch (MongoCommandException ex)
                {
                    throw new MongoAuthenticationException("Error logging off.", ex);
>>>>>>> 06dd76d7
                }

                authentications.Remove(databaseName);
            }
        }

        internal void Open()
        {
            if (state != MongoConnectionState.Initial)
            {
                throw new InvalidOperationException("Open called more than once.");
            }

            var endPoint = serverInstance.EndPoint;
            var tcpClient = new TcpClient(endPoint.AddressFamily);
            tcpClient.NoDelay = true; // turn off Nagle
            tcpClient.ReceiveBufferSize = MongoDefaults.TcpReceiveBufferSize;
            tcpClient.SendBufferSize = MongoDefaults.TcpSendBufferSize;
            tcpClient.Connect(endPoint);

            this.tcpClient = tcpClient;
            this.state = MongoConnectionState.Open;
        }

        // this is a low level method that doesn't require a MongoServer
        // so it can be used while connecting to a MongoServer
<<<<<<< HEAD
        internal CommandResult RunCommand(
            string collectionName,
            QueryFlags queryFlags,
            CommandDocument command,
            bool throwOnError
        ) {
=======
        internal CommandResult RunCommand(string collectionName, QueryFlags queryFlags, CommandDocument command)
        {
>>>>>>> 06dd76d7
            var commandName = command.GetElement(0).Name;

            var writerSettings = new BsonBinaryWriterSettings
            {
                GuidRepresentation = GuidRepresentation.Unspecified,
                MaxDocumentSize = serverInstance.MaxDocumentSize
            };
            using (var message = new MongoQueryMessage(writerSettings, collectionName, queryFlags, 0, 1, command, null))
            {
                SendMessage(message, SafeMode.False);
            }

            var readerSettings = new BsonBinaryReaderSettings
            {
                GuidRepresentation = GuidRepresentation.Unspecified,
                MaxDocumentSize = serverInstance.MaxDocumentSize
            };
            var reply = ReceiveMessage<BsonDocument>(readerSettings, null);
            if (reply.NumberReturned == 0)
            {
                var message = string.Format("Command '{0}' failed. No response returned.", commandName);
                throw new MongoCommandException(message);
            }

            var commandResult = new CommandResult(command, reply.Documents[0]);
<<<<<<< HEAD
            if (throwOnError && !commandResult.Ok) {
=======
            if (!commandResult.Ok)
            {
>>>>>>> 06dd76d7
                throw new MongoCommandException(commandResult);
            }

            return commandResult;
        }

        internal MongoReplyMessage<TDocument> ReceiveMessage<TDocument>(BsonBinaryReaderSettings readerSettings, IBsonSerializationOptions serializationOptions)
        {
            if (state == MongoConnectionState.Closed) { throw new InvalidOperationException("Connection is closed."); }
            lock (connectionLock)
            {
                try
                {
                    using (var buffer = new BsonBuffer())
                    {
                        var networkStream = GetNetworkStream();
                        networkStream.ReadTimeout = (int)serverInstance.Server.Settings.SocketTimeout.TotalMilliseconds;
                        buffer.LoadFrom(networkStream);
                        var reply = new MongoReplyMessage<TDocument>(readerSettings);
                        reply.ReadFrom(buffer, serializationOptions);
                        return reply;
                    }
                }
                catch (Exception ex)
                {
                    HandleException(ex);
                    throw;
                }
            }
        }

        internal SafeModeResult SendMessage(MongoRequestMessage message, SafeMode safeMode)
        {
            if (state == MongoConnectionState.Closed) { throw new InvalidOperationException("Connection is closed."); }
            lock (connectionLock)
            {
                requestId = message.RequestId;

                message.WriteToBuffer();
                CommandDocument safeModeCommand = null;
                if (safeMode.Enabled)
                {
                    safeModeCommand = new CommandDocument
                    {
                        { "getlasterror", 1 }, // use all lowercase for backward compatibility
                        { "fsync", true, safeMode.FSync },
                        { "j", true, safeMode.J },
                        { "w", safeMode.W, safeMode.W > 1 },
                        { "w", safeMode.WMode, safeMode.WMode != null },
                        { "wtimeout", (int) safeMode.WTimeout.TotalMilliseconds, safeMode.W > 1 && safeMode.WTimeout != TimeSpan.Zero }
                    };
                    // piggy back on network transmission for message
                    using (var getLastErrorMessage = new MongoQueryMessage(message.Buffer, message.WriterSettings, "admin.$cmd", QueryFlags.None, 0, 1, safeModeCommand, null))
                    {
                        getLastErrorMessage.WriteToBuffer();
                    }
                }

                try
                {
                    var networkStream = GetNetworkStream();
                    networkStream.WriteTimeout = (int)serverInstance.Server.Settings.SocketTimeout.TotalMilliseconds;
                    message.Buffer.WriteTo(networkStream);
                    messageCounter++;
                }
                catch (Exception ex)
                {
                    HandleException(ex);
                    throw;
                }

                SafeModeResult safeModeResult = null;
                if (safeMode.Enabled)
                {
                    var readerSettings = new BsonBinaryReaderSettings
                    {
                        GuidRepresentation = message.WriterSettings.GuidRepresentation,
                        MaxDocumentSize = serverInstance.MaxDocumentSize
                    };
                    var replyMessage = ReceiveMessage<BsonDocument>(readerSettings, null);
                    var safeModeResponse = replyMessage.Documents[0];
                    safeModeResult = new SafeModeResult();
                    safeModeResult.Initialize(safeModeCommand, safeModeResponse);

                    if (!safeModeResult.Ok)
                    {
                        var errorMessage = string.Format(
                            "Safemode detected an error '{0}'. (response was {1}).",
                            safeModeResult.ErrorMessage, safeModeResponse.ToJson());
                        throw new MongoSafeModeException(errorMessage, safeModeResult);
                    }
                    if (safeModeResult.HasLastErrorMessage)
                    {
                        var errorMessage = string.Format(
                            "Safemode detected an error '{0}'. (Response was {1}).",
                            safeModeResult.LastErrorMessage, safeModeResponse.ToJson());
                        throw new MongoSafeModeException(errorMessage, safeModeResult);
                    }
                }

                return safeModeResult;
            }
        }

        // private methods
        private NetworkStream GetNetworkStream()
        {
            if (state == MongoConnectionState.Initial)
            {
                Open();
            }
            return tcpClient.GetStream();
        }

        private void HandleException(Exception ex)
        {
            // there are three possible situations:
            // 1. we can keep using the connection
            // 2. just this one connection needs to be closed
            // 3. the whole connection pool needs to be cleared

            switch (DetermineAction(ex))
            {
                case HandleExceptionAction.KeepConnection:
                    break;
                case HandleExceptionAction.CloseConnection:
                    Close();
                    break;
                case HandleExceptionAction.ClearConnectionPool:
                    Close();
                    connectionPool.Clear();
                    break;
                default:
                    throw new MongoInternalException("Invalid HandleExceptionAction");
            }

            // forces a call to VerifyState before the next message is sent to this server instance
            // this is a bit drastic but at least it's safe (and perhaps we can optimize a bit in the future)
            serverInstance.SetState(MongoServerState.Unknown);
        }

        private enum HandleExceptionAction
        {
            KeepConnection, CloseConnection, ClearConnectionPool
        }

        private HandleExceptionAction DetermineAction(Exception ex)
        {
            // TODO: figure out when to return KeepConnection or ClearConnectionPool (if ever)

            // don't return ClearConnectionPool unless you are *sure* it is the right action
            // definitely don't make ClearConnectionPool the default action
            // returning ClearConnectionPool frequently can result in Connect/Disconnect storms

            return HandleExceptionAction.CloseConnection; // this should always be the default action
        }

        // private nested classes
        // keeps track of what credentials were used with a given database
        // and when that database was last used on this connection
        private class Authentication
        {
            // private fields
            private MongoCredentials credentials;
            private DateTime lastUsed;

            // constructors
            public Authentication(MongoCredentials credentials)
            {
                this.credentials = credentials;
                this.lastUsed = DateTime.UtcNow;
            }

            public MongoCredentials Credentials
            {
                get { return credentials; }
            }

            public DateTime LastUsed
            {
                get { return lastUsed; }
                set { lastUsed = value; }
            }
        }
    }
}<|MERGE_RESOLUTION|>--- conflicted
+++ resolved
@@ -148,24 +148,13 @@
             {
                 var nonceCommand = new CommandDocument("getnonce", 1);
                 var commandCollectionName = string.Format("{0}.$cmd", databaseName);
-<<<<<<< HEAD
-                
+
                 var commandResult = RunCommand(commandCollectionName, QueryFlags.None, nonceCommand, false);
-                if (!commandResult.Ok) {
+                if (!commandResult.Ok)
+                {
                     throw new MongoAuthenticationException(
                         "Error getting nonce for authentication.",
                         new MongoCommandException(commandResult));
-=======
-                string nonce;
-                try
-                {
-                    var nonceResult = RunCommand(commandCollectionName, QueryFlags.None, nonceCommand);
-                    nonce = nonceResult.Response["nonce"].AsString;
-                }
-                catch (MongoCommandException ex)
-                {
-                    throw new MongoAuthenticationException("Error getting nonce for authentication.", ex);
->>>>>>> 06dd76d7
                 }
 
                 string nonce = commandResult.Response["nonce"].AsString;
@@ -178,18 +167,10 @@
                     { "nonce", nonce },
                     { "key", digest }
                 };
-<<<<<<< HEAD
-                
+
                 commandResult = RunCommand(commandCollectionName, QueryFlags.None, authenticateCommand, false);
-                if (!commandResult.Ok) {
-=======
-                try
-                {
-                    RunCommand(commandCollectionName, QueryFlags.None, authenticateCommand);
-                }
-                catch (MongoCommandException ex)
-                {
->>>>>>> 06dd76d7
+                if (!commandResult.Ok)
+                {
                     var message = string.Format("Invalid credentials for database '{0}'.", databaseName);
                     throw new MongoAuthenticationException(
                         message,
@@ -307,7 +288,8 @@
                         {
                             // even though MSDN says TcpClient.Close doesn't close the underlying socket
                             // it actually does (as proven by disassembling TcpClient and by experimentation)
-                            try { tcpClient.Close(); } catch { } // ignore exceptions
+                            try { tcpClient.Close(); }
+                            catch { } // ignore exceptions
                         }
                         tcpClient = null;
                     }
@@ -353,22 +335,13 @@
             {
                 var logoutCommand = new CommandDocument("logout", 1);
                 var commandCollectionName = string.Format("{0}.$cmd", databaseName);
-<<<<<<< HEAD
-                
+
                 var commandResult = RunCommand(commandCollectionName, QueryFlags.None, logoutCommand, false);
-                if (!commandResult.Ok) {
+                if (!commandResult.Ok)
+                {
                     throw new MongoAuthenticationException(
                         "Error logging off.",
                         new MongoCommandException(commandResult));
-=======
-                try
-                {
-                    RunCommand(commandCollectionName, QueryFlags.None, logoutCommand);
-                }
-                catch (MongoCommandException ex)
-                {
-                    throw new MongoAuthenticationException("Error logging off.", ex);
->>>>>>> 06dd76d7
                 }
 
                 authentications.Remove(databaseName);
@@ -395,17 +368,12 @@
 
         // this is a low level method that doesn't require a MongoServer
         // so it can be used while connecting to a MongoServer
-<<<<<<< HEAD
         internal CommandResult RunCommand(
             string collectionName,
             QueryFlags queryFlags,
             CommandDocument command,
-            bool throwOnError
-        ) {
-=======
-        internal CommandResult RunCommand(string collectionName, QueryFlags queryFlags, CommandDocument command)
-        {
->>>>>>> 06dd76d7
+            bool throwOnError)
+        {
             var commandName = command.GetElement(0).Name;
 
             var writerSettings = new BsonBinaryWriterSettings
@@ -431,12 +399,8 @@
             }
 
             var commandResult = new CommandResult(command, reply.Documents[0]);
-<<<<<<< HEAD
-            if (throwOnError && !commandResult.Ok) {
-=======
-            if (!commandResult.Ok)
-            {
->>>>>>> 06dd76d7
+            if (throwOnError && !commandResult.Ok)
+            {
                 throw new MongoCommandException(commandResult);
             }
 
