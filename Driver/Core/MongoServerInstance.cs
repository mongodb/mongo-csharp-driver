--- conflicted
+++ resolved
@@ -214,15 +214,10 @@
             try
             {
                 var pingCommand = new CommandDocument("ping", 1);
-<<<<<<< HEAD
                 connection.RunCommand("admin.$cmd", QueryFlags.SlaveOk, pingCommand, true);
-            } finally {
-=======
-                connection.RunCommand("admin.$cmd", QueryFlags.SlaveOk, pingCommand);
             }
             finally
             {
->>>>>>> 06dd76d7
                 connectionPool.ReleaseConnection(connection);
             }
         }
@@ -410,27 +405,14 @@
         internal void VerifyState(MongoConnection connection)
         {
             CommandResult isMasterResult = null;
-<<<<<<< HEAD
             bool ok = false;
             try
             {
                 var isMasterCommand = new CommandDocument("ismaster", 1);
                 isMasterResult = connection.RunCommand("admin.$cmd", QueryFlags.SlaveOk, isMasterCommand, false);
-                if (!isMasterResult.Ok) {
+                if (!isMasterResult.Ok)
+                {
                     throw new MongoCommandException(isMasterResult);
-=======
-            try
-            {
-                try
-                {
-                    var isMasterCommand = new CommandDocument("ismaster", 1);
-                    isMasterResult = connection.RunCommand("admin.$cmd", QueryFlags.SlaveOk, isMasterCommand);
-                }
-                catch (MongoCommandException ex)
-                {
-                    isMasterResult = ex.CommandResult;
-                    throw;
->>>>>>> 06dd76d7
                 }
 
                 var isPrimary = isMasterResult.Response["ismaster", false].ToBoolean();
@@ -444,44 +426,25 @@
                 int maxMessageLength = Math.Max(MongoDefaults.MaxMessageLength, maxDocumentSize + 1024); // derived from maxDocumentSize
 
                 MongoServerBuildInfo buildInfo;
-<<<<<<< HEAD
                 var buildInfoCommand = new CommandDocument("buildinfo", 1);
                 var buildInfoResult = connection.RunCommand("admin.$cmd", QueryFlags.SlaveOk, buildInfoCommand, false);
-                if (!buildInfoResult.Ok) {
+                if (!buildInfoResult.Ok)
+                {
                     // short term fix: if buildInfo fails due to auth we don't know the server version; see CSHARP-324
-                    if (buildInfoResult.ErrorMessage != "need to login") {
+                    if (buildInfoResult.ErrorMessage != "need to login")
+                    {
                         throw new MongoCommandException(buildInfoResult);
                     }
                     buildInfo = null;
-                } else {
-=======
-                try
-                {
-                    var buildInfoCommand = new CommandDocument("buildinfo", 1);
-                    var buildInfoResult = connection.RunCommand("admin.$cmd", QueryFlags.SlaveOk, buildInfoCommand);
->>>>>>> 06dd76d7
+                }
+                else
+                {
                     buildInfo = new MongoServerBuildInfo(
                         buildInfoResult.Response["bits"].ToInt32(), // bits
                         buildInfoResult.Response["gitVersion"].AsString, // gitVersion
                         buildInfoResult.Response["sysInfo"].AsString, // sysInfo
-<<<<<<< HEAD
                         buildInfoResult.Response["version"].AsString // versionString
                     );
-=======
-                        buildInfoResult.Response["version"].AsString); // versionString
-                }
-                catch (MongoCommandException ex)
-                {
-                    // short term fix: if buildInfo fails due to auth we don't know the server version
-                    if (ex.CommandResult.ErrorMessage == "need to login")
-                    {
-                        buildInfo = null;
-                    }
-                    else
-                    {
-                        throw;
-                    }
->>>>>>> 06dd76d7
                 }
 
                 this.isMasterResult = isMasterResult;
@@ -489,27 +452,18 @@
                 this.maxMessageLength = maxMessageLength;
                 this.buildInfo = buildInfo;
                 this.SetState(MongoServerState.Connected, isPrimary, isSecondary, isPassive, isArbiter);
-<<<<<<< HEAD
                 ok = true;
-            } finally {
-                if (!ok) {
+            }
+            finally
+            {
+                if (!ok)
+                {
                     this.isMasterResult = isMasterResult;
                     this.maxDocumentSize = MongoDefaults.MaxDocumentSize;
                     this.maxMessageLength = MongoDefaults.MaxMessageLength;
                     this.buildInfo = null;
                     this.SetState(MongoServerState.Disconnected, false, false, false, false);
                 }
-=======
-            }
-            catch
-            {
-                this.isMasterResult = isMasterResult;
-                this.maxDocumentSize = MongoDefaults.MaxDocumentSize;
-                this.maxMessageLength = MongoDefaults.MaxMessageLength;
-                this.buildInfo = null;
-                this.SetState(MongoServerState.Disconnected, false, false, false, false);
-                throw;
->>>>>>> 06dd76d7
             }
         }
 
