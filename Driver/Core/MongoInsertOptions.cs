--- conflicted
+++ resolved
@@ -36,13 +36,8 @@
         /// <summary>
         /// Initializes a new instance of the MongoInsertOptions class.
         /// </summary>
-<<<<<<< HEAD
-        public MongoInsertOptions() {
-=======
-        /// <param name="collection">The collection from which to get default settings for the options.</param>
-        public MongoInsertOptions(MongoCollection collection)
+        public MongoInsertOptions()
         {
->>>>>>> 06dd76d7
             this.checkElementNames = true;
             this.flags = InsertFlags.None;
         }
