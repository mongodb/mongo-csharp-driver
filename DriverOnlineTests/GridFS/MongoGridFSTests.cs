--- conflicted
+++ resolved
@@ -29,69 +29,49 @@
 namespace MongoDB.DriverOnlineTests.GridFS {
     [TestFixture]
     public class MongoGridFSTests {
-        private MongoServer serverMaster;
-        private MongoServer serverSlave;
-        private MongoDatabase databaseMaster;
-        private MongoDatabase databaseSlave;
-        private MongoGridFS gridFSMaster;
-        private MongoGridFS gridFSSlave;
+        private MongoServer server;
+        private MongoDatabase database;
+        private MongoGridFS gridFS;
 
         [TestFixtureSetUp]
         public void TestFixtureSetup() {
-            serverMaster = MongoServer.Create("mongodb://localhost/?safe=true");
-            databaseMaster = serverMaster["onlinetests"];
-            gridFSMaster = databaseMaster.GetGridFS(new MongoGridFSSettings { SafeMode = SafeMode.W2 });
-            gridFSMaster.Chunks.RemoveAll();
-            gridFSMaster.Chunks.ResetIndexCache();
-            gridFSMaster.Files.RemoveAll();
-
-            /* Master / Slave started using cmd file containing:
-             *   start bin\mongod --master
-             *   start bin\mongod --slave --source localhost:27017 --dbpath slave --port 27018
-             */
-            serverSlave = MongoServer.Create("mongodb://localhost:27018/?safe=true&slaveOk=true");
-            databaseSlave = serverSlave["onlinetests"];
-            gridFSSlave = databaseSlave.GridFS;
+            server = MongoServer.Create("mongodb://localhost/?safe=true");
+            database = server["onlinetests"];
+            gridFS = database.GridFS;
+            gridFS.Chunks.RemoveAll();
+            gridFS.Chunks.ResetIndexCache();
+            gridFS.Files.RemoveAll();
         }
 
         [Test]
         public void TestConstructorFeezesSettings() {
             var settings = new MongoGridFSSettings();
             Assert.IsFalse(settings.IsFrozen);
-<<<<<<< HEAD
-            var gridFs = new MongoGridFS(databaseMaster, settings);
-            Assert.IsTrue(settings.IsFrozen);
-=======
             var gridFS = new MongoGridFS(database, settings);
             Assert.IsTrue(gridFS.Settings.IsFrozen);
->>>>>>> 7a98edb3
         }
 
         [Test]
         public void TestCopyTo() {
-            gridFSMaster.Delete(Query.Null);
-            Assert.AreEqual(0, gridFSMaster.Chunks.Count());
-            Assert.AreEqual(0, gridFSMaster.Files.Count());
+            gridFS.Delete(Query.Null);
+            Assert.AreEqual(0, gridFS.Chunks.Count());
+            Assert.AreEqual(0, gridFS.Files.Count());
 
             var contents = "Hello World";
             var bytes = Encoding.UTF8.GetBytes(contents);
             var uploadStream = new MemoryStream(bytes);
             var createOptions = new MongoGridFSCreateOptions {
                 Aliases = new[] { "HelloWorld", "HelloUniverse" },
-<<<<<<< HEAD
-                ChunkSize = gridFSMaster.Settings.DefaultChunkSize,
-=======
                 ChunkSize = gridFS.Settings.ChunkSize,
->>>>>>> 7a98edb3
                 ContentType = "text/plain",
                 Id = ObjectId.GenerateNewId(),
                 Metadata = new BsonDocument { { "a", 1 }, { "b", 2 } },
                 UploadDate = DateTime.UtcNow
             };
-            var fileInfo = gridFSMaster.Upload(uploadStream, "HelloWorld.txt", createOptions);
+            var fileInfo = gridFS.Upload(uploadStream, "HelloWorld.txt", createOptions);
             var copyInfo = fileInfo.CopyTo("HelloWorld2.txt");
-            Assert.AreEqual(2, gridFSMaster.Chunks.Count());
-            Assert.AreEqual(2, gridFSMaster.Files.Count());
+            Assert.AreEqual(2, gridFS.Chunks.Count());
+            Assert.AreEqual(2, gridFS.Files.Count());
             Assert.IsNull(copyInfo.Aliases);
             Assert.AreEqual(fileInfo.ChunkSize, copyInfo.ChunkSize);
             Assert.AreEqual(fileInfo.ContentType, copyInfo.ContentType);
@@ -105,19 +85,19 @@
 
         [Test]
         public void TestAppendText() {
-            Assert.IsFalse(gridFSMaster.Exists("HelloWorld.txt"));
-            using (var writer = gridFSMaster.AppendText("HelloWorld.txt")) {
+            Assert.IsFalse(gridFS.Exists("HelloWorld.txt"));
+            using (var writer = gridFS.AppendText("HelloWorld.txt")) {
                 Assert.IsFalse(writer.BaseStream.CanRead);
                 Assert.IsTrue(writer.BaseStream.CanSeek);
                 Assert.IsTrue(writer.BaseStream.CanWrite);
                 writer.Write("Hello");
             }
-            Assert.IsTrue(gridFSMaster.Exists("HelloWorld.txt"));
-            using (var writer = gridFSMaster.AppendText("HelloWorld.txt")) {
+            Assert.IsTrue(gridFS.Exists("HelloWorld.txt"));
+            using (var writer = gridFS.AppendText("HelloWorld.txt")) {
                 writer.Write(" World");
             }
             var memoryStream = new MemoryStream();
-            gridFSMaster.Download(memoryStream, "HelloWorld.txt");
+            gridFS.Download(memoryStream, "HelloWorld.txt");
             var bytes = memoryStream.ToArray();
             Assert.AreEqual(0xEF, bytes[0]); // the BOM
             Assert.AreEqual(0xBB, bytes[1]);
@@ -128,200 +108,164 @@
 
         [Test]
         public void TestDeleteByFileId() {
-            gridFSMaster.Delete(Query.Null);
-            Assert.AreEqual(0, gridFSMaster.Chunks.Count());
-            Assert.AreEqual(0, gridFSMaster.Files.Count());
-
-            var fileInfo = UploadHelloWord();
-            Assert.AreEqual(1, gridFSMaster.Chunks.Count());
-            Assert.AreEqual(1, gridFSMaster.Files.Count());
-
-            gridFSMaster.DeleteById(fileInfo.Id);
-            Assert.AreEqual(0, gridFSMaster.Chunks.Count());
-            Assert.AreEqual(0, gridFSMaster.Files.Count());
+            gridFS.Delete(Query.Null);
+            Assert.AreEqual(0, gridFS.Chunks.Count());
+            Assert.AreEqual(0, gridFS.Files.Count());
+
+            var fileInfo = UploadHelloWord();
+            Assert.AreEqual(1, gridFS.Chunks.Count());
+            Assert.AreEqual(1, gridFS.Files.Count());
+
+            gridFS.DeleteById(fileInfo.Id);
+            Assert.AreEqual(0, gridFS.Chunks.Count());
+            Assert.AreEqual(0, gridFS.Files.Count());
         }
 
         [Test]
         public void TestDeleteByFileName() {
-            gridFSMaster.Delete(Query.Null);
-            Assert.AreEqual(0, gridFSMaster.Chunks.Count());
-            Assert.AreEqual(0, gridFSMaster.Files.Count());
+            gridFS.Delete(Query.Null);
+            Assert.AreEqual(0, gridFS.Chunks.Count());
+            Assert.AreEqual(0, gridFS.Files.Count());
 
             UploadHelloWord();
-            Assert.AreEqual(1, gridFSMaster.Chunks.Count());
-            Assert.AreEqual(1, gridFSMaster.Files.Count());
-
-            gridFSMaster.Delete("HelloWorld.txt");
-            Assert.AreEqual(0, gridFSMaster.Chunks.Count());
-            Assert.AreEqual(0, gridFSMaster.Files.Count());
+            Assert.AreEqual(1, gridFS.Chunks.Count());
+            Assert.AreEqual(1, gridFS.Files.Count());
+
+            gridFS.Delete("HelloWorld.txt");
+            Assert.AreEqual(0, gridFS.Chunks.Count());
+            Assert.AreEqual(0, gridFS.Files.Count());
         }
 
         [Test]
         public void TestDeleteAll() {
-            gridFSMaster.Delete(Query.Null);
-            Assert.AreEqual(0, gridFSMaster.Chunks.Count());
-            Assert.AreEqual(0, gridFSMaster.Files.Count());
+            gridFS.Delete(Query.Null);
+            Assert.AreEqual(0, gridFS.Chunks.Count());
+            Assert.AreEqual(0, gridFS.Files.Count());
         }
 
         [Test]
         public void TestDownload() {
-            gridFSMaster.Delete(Query.Null);
-            var fileInfo = UploadHelloWord();
-
-            using (var downloadStream = new MemoryStream())
-            {
-                gridFSMaster.Download(downloadStream, fileInfo);
-                var downloadedBytes = downloadStream.ToArray();
-                var downloadedContents = Encoding.UTF8.GetString(downloadedBytes);
-                Assert.AreEqual("Hello World", downloadedContents);
-            }
-
-            using (var downloadStream = new MemoryStream())
-            {
-                gridFSSlave.Download(downloadStream, fileInfo);
-                var downloadedBytes = downloadStream.ToArray();
-                var downloadedContents = Encoding.UTF8.GetString(downloadedBytes);
-                Assert.AreEqual("Hello World", downloadedContents);
-            }
+            gridFS.Delete(Query.Null);
+            var fileInfo = UploadHelloWord();
+
+            var downloadStream = new MemoryStream();
+            gridFS.Download(downloadStream, fileInfo);
+            var downloadedBytes = downloadStream.ToArray();
+            var downloadedContents = Encoding.UTF8.GetString(downloadedBytes);
+            Assert.AreEqual("Hello World", downloadedContents);
         }
 
         [Test]
         public void TestDownloadTwoChunks() {
-            gridFSMaster.Delete(Query.Null);
+            gridFS.Delete(Query.Null);
             var contents = new string('x', 256 * 1024) + new string('y', 256 * 1024);
             var bytes = Encoding.UTF8.GetBytes(contents);
             var stream = new MemoryStream(bytes);
-            var fileInfo = gridFSMaster.Upload(stream, "TwoChunks.txt");
+            var fileInfo = gridFS.Upload(stream, "TwoChunks.txt");
             Assert.AreEqual(2 * fileInfo.ChunkSize, fileInfo.Length);
-            Assert.AreEqual(2, gridFSMaster.Chunks.Count());
-            Assert.AreEqual(1, gridFSMaster.Files.Count());
-
-            using (var downloadStream = new MemoryStream())
-            {
-                gridFSMaster.Download(downloadStream, fileInfo);
-                var downloadedBytes = downloadStream.ToArray();
-                var downloadedContents = Encoding.UTF8.GetString(downloadedBytes);
-                Assert.AreEqual(contents, downloadedContents);
-            }
-
-            using (var downloadStream = new MemoryStream())
-            {
-                gridFSSlave.Download(downloadStream, fileInfo);
-                var downloadedBytes = downloadStream.ToArray();
-                var downloadedContents = Encoding.UTF8.GetString(downloadedBytes);
-                Assert.AreEqual(contents, downloadedContents);
-            }
+            Assert.AreEqual(2, gridFS.Chunks.Count());
+            Assert.AreEqual(1, gridFS.Files.Count());
+
+            var downloadStream = new MemoryStream();
+            gridFS.Download(downloadStream, fileInfo);
+            var downloadedBytes = downloadStream.ToArray();
+            var downloadedContents = Encoding.UTF8.GetString(downloadedBytes);
+            Assert.AreEqual(contents, downloadedContents);
         }
 
         [Test]
         public void TestExists() {
-            gridFSMaster.Delete(Query.Null);
-            Assert.IsFalse(gridFSMaster.Exists("HelloWorld.txt"));
-
-            var fileInfo = UploadHelloWord();
-            Assert.IsTrue(gridFSMaster.Exists("HelloWorld.txt"));
-            Assert.IsTrue(gridFSMaster.ExistsById(fileInfo.Id));
-            Assert.IsTrue(gridFSSlave.Exists("HelloWorld.txt"));
-            Assert.IsTrue(gridFSSlave.ExistsById(fileInfo.Id));
+            gridFS.Delete(Query.Null);
+            Assert.IsFalse(gridFS.Exists("HelloWorld.txt"));
+
+            var fileInfo = UploadHelloWord();
+            Assert.IsTrue(gridFS.Exists("HelloWorld.txt"));
+            Assert.IsTrue(gridFS.ExistsById(fileInfo.Id));
         }
 
         [Test]
         public void TestFindAll() {
-            gridFSMaster.Delete(Query.Null);
-            Assert.IsFalse(gridFSMaster.Exists("HelloWorld.txt"));
-
-            var fileInfo = UploadHelloWord();
-            foreach (var foundInfo in gridFSMaster.FindAll()) {
+            gridFS.Delete(Query.Null);
+            Assert.IsFalse(gridFS.Exists("HelloWorld.txt"));
+
+            var fileInfo = UploadHelloWord();
+            foreach (var foundInfo in gridFS.FindAll()) {
                 Assert.AreEqual(fileInfo, foundInfo);
             }
-            foreach (var foundInfo in gridFSSlave.FindAll()) {
+        }
+
+        [Test]
+        public void TestFindByName() {
+            gridFS.Delete(Query.Null);
+            Assert.IsFalse(gridFS.Exists("HelloWorld.txt"));
+
+            var fileInfo = UploadHelloWord();
+            foreach (var foundInfo in gridFS.Find("HelloWorld.txt")) {
                 Assert.AreEqual(fileInfo, foundInfo);
             }
         }
 
         [Test]
-        public void TestFindByName() {
-            gridFSMaster.Delete(Query.Null);
-            Assert.IsFalse(gridFSMaster.Exists("HelloWorld.txt"));
-
-            var fileInfo = UploadHelloWord();
-            foreach (var foundInfo in gridFSMaster.Find("HelloWorld.txt")) {
-                Assert.AreEqual(fileInfo, foundInfo);
-            }
-            foreach (var foundInfo in gridFSSlave.Find("HelloWorld.txt")) {
-                Assert.AreEqual(fileInfo, foundInfo);
-            }
-        }
-
-        [Test]
         public void TestFindOneById() {
-            gridFSMaster.Delete(Query.Null);
-            Assert.IsFalse(gridFSMaster.Exists("HelloWorld.txt"));
-
-            var fileInfo = UploadHelloWord();
-            var foundInfo = gridFSMaster.FindOneById(fileInfo.Id);
+            gridFS.Delete(Query.Null);
+            Assert.IsFalse(gridFS.Exists("HelloWorld.txt"));
+
+            var fileInfo = UploadHelloWord();
+            var foundInfo = gridFS.FindOneById(fileInfo.Id);
             Assert.AreEqual(fileInfo, foundInfo);
-            foundInfo = gridFSSlave.FindOneById(fileInfo.Id);
+        }
+
+        [Test]
+        public void TestFindOneByName() {
+            gridFS.Delete(Query.Null);
+            Assert.IsFalse(gridFS.Exists("HelloWorld.txt"));
+
+            var fileInfo = UploadHelloWord();
+            var foundInfo = gridFS.FindOne("HelloWorld.txt");
             Assert.AreEqual(fileInfo, foundInfo);
         }
 
         [Test]
-        public void TestFindOneByName() {
-            gridFSMaster.Delete(Query.Null);
-            Assert.IsFalse(gridFSMaster.Exists("HelloWorld.txt"));
-
-            var fileInfo = UploadHelloWord();
-            var foundInfo = gridFSMaster.FindOne("HelloWorld.txt");
-            Assert.AreEqual(fileInfo, foundInfo);
-            foundInfo = gridFSSlave.FindOne("HelloWorld.txt");
-            Assert.AreEqual(fileInfo, foundInfo);
-        }
-
-        [Test]
         public void TestFindOneNewest() {
-            gridFSMaster.Delete(Query.Null);
-            Assert.IsFalse(gridFSMaster.Exists("HelloWorld.txt"));
+            gridFS.Delete(Query.Null);
+            Assert.IsFalse(gridFS.Exists("HelloWorld.txt"));
 
             var fileInfo1 = UploadHelloWord();
             Thread.Sleep(TimeSpan.FromMilliseconds(1));
             var fileInfo2 = UploadHelloWord();
-            var foundInfo = gridFSMaster.FindOne("HelloWorld.txt", -1);
+            var foundInfo = gridFS.FindOne("HelloWorld.txt", -1);
             Assert.AreEqual(fileInfo2, foundInfo);
-            foundInfo = gridFSSlave.FindOne("HelloWorld.txt", -1);
-            Assert.AreEqual(fileInfo2, foundInfo);
         }
 
         [Test]
         public void TestFindOneOldest() {
-            gridFSMaster.Delete(Query.Null);
-            Assert.IsFalse(gridFSMaster.Exists("HelloWorld.txt"));
+            gridFS.Delete(Query.Null);
+            Assert.IsFalse(gridFS.Exists("HelloWorld.txt"));
 
             var fileInfo1 = UploadHelloWord();
             Thread.Sleep(TimeSpan.FromMilliseconds(1));
             var fileInfo2 = UploadHelloWord();
-            var foundInfo = gridFSMaster.FindOne("HelloWorld.txt", 1);
+            var foundInfo = gridFS.FindOne("HelloWorld.txt", 1);
             Assert.AreEqual(fileInfo1, foundInfo);
-            foundInfo = gridFSSlave.FindOne("HelloWorld.txt", 1);
-            Assert.AreEqual(fileInfo1, foundInfo);
         }
 
         [Test]
         public void TestMoveTo() {
-            gridFSMaster.Delete(Query.Null);
-            Assert.AreEqual(0, gridFSMaster.Chunks.Count());
-            Assert.AreEqual(0, gridFSMaster.Files.Count());
+            gridFS.Delete(Query.Null);
+            Assert.AreEqual(0, gridFS.Chunks.Count());
+            Assert.AreEqual(0, gridFS.Files.Count());
 
             var contents = "Hello World";
             var bytes = Encoding.UTF8.GetBytes(contents);
             var uploadStream = new MemoryStream(bytes);
-            var fileInfo = gridFSMaster.Upload(uploadStream, "HelloWorld.txt");
-            Assert.AreEqual(1, gridFSMaster.Chunks.Count());
-            Assert.AreEqual(1, gridFSMaster.Files.Count());
-
-            gridFSMaster.MoveTo("HelloWorld.txt", "HelloWorld2.txt");
-            Assert.AreEqual(1, gridFSMaster.Chunks.Count());
-            Assert.AreEqual(1, gridFSMaster.Files.Count());
-            var movedInfo = gridFSMaster.FindOne("HelloWorld2.txt");
+            var fileInfo = gridFS.Upload(uploadStream, "HelloWorld.txt");
+            Assert.AreEqual(1, gridFS.Chunks.Count());
+            Assert.AreEqual(1, gridFS.Files.Count());
+
+            gridFS.MoveTo("HelloWorld.txt", "HelloWorld2.txt");
+            Assert.AreEqual(1, gridFS.Chunks.Count());
+            Assert.AreEqual(1, gridFS.Files.Count());
+            var movedInfo = gridFS.FindOne("HelloWorld2.txt");
             Assert.AreEqual("HelloWorld2.txt", movedInfo.Name);
             Assert.AreEqual(fileInfo.Id, movedInfo.Id);
         }
@@ -332,11 +276,11 @@
             Assert.IsNull(fileInfo.Aliases);
 
             var aliases = new string[] { "a", "b" };
-            gridFSMaster.SetAliases(fileInfo, aliases);
+            gridFS.SetAliases(fileInfo, aliases);
             fileInfo.Refresh();
             Assert.IsTrue(aliases.SequenceEqual(fileInfo.Aliases));
 
-            gridFSMaster.SetAliases(fileInfo, null);
+            gridFS.SetAliases(fileInfo, null);
             fileInfo.Refresh();
             Assert.IsNull(fileInfo.Aliases);
         }
@@ -346,11 +290,11 @@
             var fileInfo = UploadHelloWord();
             Assert.IsNull(fileInfo.ContentType);
 
-            gridFSMaster.SetContentType(fileInfo, "text/plain");
+            gridFS.SetContentType(fileInfo, "text/plain");
             fileInfo.Refresh();
             Assert.AreEqual("text/plain", fileInfo.ContentType);
 
-            gridFSMaster.SetContentType(fileInfo, null);
+            gridFS.SetContentType(fileInfo, null);
             fileInfo.Refresh();
             Assert.IsNull(fileInfo.ContentType);
         }
@@ -361,39 +305,35 @@
             Assert.IsNull(fileInfo.Metadata);
 
             var metadata = new BsonDocument { { "a", 1 }, { "b", 2 } };
-            gridFSMaster.SetMetadata(fileInfo, metadata);
+            gridFS.SetMetadata(fileInfo, metadata);
             fileInfo.Refresh();
             Assert.AreEqual(metadata, fileInfo.Metadata);
 
-            gridFSMaster.SetMetadata(fileInfo, null);
+            gridFS.SetMetadata(fileInfo, null);
             fileInfo.Refresh();
             Assert.IsNull(fileInfo.Metadata);
         }
 
         [Test]
         public void TestUpload() {
-            gridFSMaster.Delete(Query.Null);
-            Assert.AreEqual(0, gridFSMaster.Chunks.Count());
-            Assert.AreEqual(0, gridFSMaster.Files.Count());
+            gridFS.Delete(Query.Null);
+            Assert.AreEqual(0, gridFS.Chunks.Count());
+            Assert.AreEqual(0, gridFS.Files.Count());
 
             var contents = "Hello World";
             var bytes = Encoding.UTF8.GetBytes(contents);
             var uploadStream = new MemoryStream(bytes);
             var createOptions = new MongoGridFSCreateOptions {
                 Aliases = new[] { "HelloWorld", "HelloUniverse" },
-<<<<<<< HEAD
-                ChunkSize = gridFSMaster.Settings.DefaultChunkSize,
-=======
                 ChunkSize = gridFS.Settings.ChunkSize,
->>>>>>> 7a98edb3
                 ContentType = "text/plain",
                 Id = ObjectId.GenerateNewId(),
                 Metadata = new BsonDocument { { "a", 1 }, { "b", 2 } },
                 UploadDate = DateTime.UtcNow
             };
-            var fileInfo = gridFSMaster.Upload(uploadStream, "HelloWorld.txt", createOptions);
-            Assert.AreEqual(1, gridFSMaster.Chunks.Count());
-            Assert.AreEqual(1, gridFSMaster.Files.Count());
+            var fileInfo = gridFS.Upload(uploadStream, "HelloWorld.txt", createOptions);
+            Assert.AreEqual(1, gridFS.Chunks.Count());
+            Assert.AreEqual(1, gridFS.Files.Count());
             Assert.IsTrue(createOptions.Aliases.SequenceEqual(fileInfo.Aliases));
             Assert.AreEqual(createOptions.ChunkSize, fileInfo.ChunkSize);
             Assert.AreEqual(createOptions.ContentType, fileInfo.ContentType);
@@ -408,7 +348,7 @@
         private MongoGridFSFileInfo UploadHelloWord() {
             var bytes = Encoding.UTF8.GetBytes("Hello World");
             var stream = new MemoryStream(bytes);
-            return gridFSMaster.Upload(stream, "HelloWorld.txt");
+            return gridFS.Upload(stream, "HelloWorld.txt");
         }
     }
 }