﻿/* Copyright 2010-2011 10gen Inc.
*
* Licensed under the Apache License, Version 2.0 (the "License");
* you may not use this file except in compliance with the License.
* You may obtain a copy of the License at
*
* http://www.apache.org/licenses/LICENSE-2.0
*
* Unless required by applicable law or agreed to in writing, software
* distributed under the License is distributed on an "AS IS" BASIS,
* WITHOUT WARRANTIES OR CONDITIONS OF ANY KIND, either express or implied.
* See the License for the specific language governing permissions and
* limitations under the License.
*/

using System;
using System.Collections.Generic;
using System.Linq;
using System.Text;
using System.Reflection;
using System.Runtime.CompilerServices;

namespace MongoDB.Bson.Serialization.Conventions
{
    /// <summary>
    /// Represents a member finder convention.
    /// </summary>
    public interface IMemberFinderConvention
    {
        /// <summary>
        /// Finds the members of a class that are serialized.
        /// </summary>
        /// <param name="type">The class.</param>
        /// <returns>The members that are serialized.</returns>
        IEnumerable<MemberInfo> FindMembers(Type type);
    }

    /// <summary>
    /// Represents a base member finder convention where all read/write fields and properties are serialized based on binding flags.
    /// </summary>
<<<<<<< HEAD
    public abstract class BindingFlagsMemberFinderConvention : IMemberFinderConvention
    {
        #region private fields
        private const BindingFlags ValidMemberBindingFlags = BindingFlags.Instance | BindingFlags.Static | BindingFlags.Public | BindingFlags.NonPublic;

        private readonly BindingFlags memberBindingFlags;
        #endregion

        /// <summary>
        /// Initializes an instance of the BindingFlagsMemberFinderConvention class.
        /// </summary>
        /// <param name="memberBindingFlags">The member binding flags.</param>
        protected BindingFlagsMemberFinderConvention(
            BindingFlags memberBindingFlags
        ) {
            if ((memberBindingFlags & ~ValidMemberBindingFlags) != 0)
            {
                throw new ArgumentException("Invalid binding flags '" + memberBindingFlags + "'", "memberBindingFlags");
            }

            this.memberBindingFlags = memberBindingFlags;
        }

=======
    public class PublicMemberFinderConvention : IMemberFinderConvention
    {
>>>>>>> 06dd76d7
        /// <summary>
        /// Finds the members of a class that are serialized.
        /// </summary>
        /// <param name="type">The class.</param>
        /// <returns>The members that are serialized.</returns>
<<<<<<< HEAD
        public IEnumerable<MemberInfo> FindMembers(
            Type type
        ) {
            foreach (var fieldInfo in type.GetFields(memberBindingFlags | BindingFlags.DeclaredOnly)) {
                if (fieldInfo.IsInitOnly || fieldInfo.IsLiteral) { // we can't write
=======
        public IEnumerable<MemberInfo> FindMembers(Type type)
        {
            foreach (var fieldInfo in type.GetFields(BindingFlags.Instance | BindingFlags.Public | BindingFlags.DeclaredOnly))
            {
                if (fieldInfo.IsInitOnly || fieldInfo.IsLiteral)
                {
                    // we can't write
>>>>>>> 06dd76d7
                    continue;
                }

                if (fieldInfo.IsPrivate && fieldInfo.IsDefined(typeof(CompilerGeneratedAttribute), false)) { // skip private compiler generated backing fields
                    continue;
                }

                yield return fieldInfo;
            }

<<<<<<< HEAD
            foreach (var propertyInfo in type.GetProperties(memberBindingFlags | BindingFlags.DeclaredOnly)) {
                if (!propertyInfo.CanRead || (!propertyInfo.CanWrite && type.Namespace != null)) { // we can't read, or we can't write and it is not anonymous
=======
            foreach (var propertyInfo in type.GetProperties(BindingFlags.Instance | BindingFlags.Public | BindingFlags.DeclaredOnly))
            {
                if (!propertyInfo.CanRead || (!propertyInfo.CanWrite && type.Namespace != null))
                {
                    // we can't write or it is anonymous...
>>>>>>> 06dd76d7
                    continue;
                }

                // skip indexers
                if (propertyInfo.GetIndexParameters().Length != 0)
                {
                    continue;
                }

                // skip overridden properties (they are already included by the base class)
                var getMethodInfo = propertyInfo.GetGetMethod(true);
                if (getMethodInfo.IsVirtual && getMethodInfo.GetBaseDefinition().DeclaringType != type)
                {
                    continue;
                }

                yield return propertyInfo;
            }
        }
    }

    /// <summary>
    /// Represents a member finder convention where all public read/write fields and properties are serialized.
    /// </summary>
    public class PublicMemberFinderConvention : BindingFlagsMemberFinderConvention {
        /// <summary>
        /// Initializes an instance of the PublicMemberFinderConvention class.
        /// </summary>
        public PublicMemberFinderConvention()
            : base(BindingFlags.Public | BindingFlags.Instance) {
        }
    }

    /// <summary>
    /// Represents a member finder convention where all public, internal, and private read/write fields and properties are serialized.
    /// </summary>
    public class PrivateMemberFinderConvention : BindingFlagsMemberFinderConvention {
        /// <summary>
        /// Initializes an instance of the PrivateMemberFinderConvention class.
        /// </summary>
        public PrivateMemberFinderConvention()
            : base(BindingFlags.Public | BindingFlags.NonPublic | BindingFlags.Instance) {
        }
    }
}<|MERGE_RESOLUTION|>--- conflicted
+++ resolved
@@ -15,8 +15,6 @@
 
 using System;
 using System.Collections.Generic;
-using System.Linq;
-using System.Text;
 using System.Reflection;
 using System.Runtime.CompilerServices;
 
@@ -38,22 +36,20 @@
     /// <summary>
     /// Represents a base member finder convention where all read/write fields and properties are serialized based on binding flags.
     /// </summary>
-<<<<<<< HEAD
     public abstract class BindingFlagsMemberFinderConvention : IMemberFinderConvention
     {
-        #region private fields
+        // private fields
         private const BindingFlags ValidMemberBindingFlags = BindingFlags.Instance | BindingFlags.Static | BindingFlags.Public | BindingFlags.NonPublic;
 
         private readonly BindingFlags memberBindingFlags;
-        #endregion
 
+        // constructors
         /// <summary>
         /// Initializes an instance of the BindingFlagsMemberFinderConvention class.
         /// </summary>
         /// <param name="memberBindingFlags">The member binding flags.</param>
-        protected BindingFlagsMemberFinderConvention(
-            BindingFlags memberBindingFlags
-        ) {
+        protected BindingFlagsMemberFinderConvention(BindingFlags memberBindingFlags)
+        {
             if ((memberBindingFlags & ~ValidMemberBindingFlags) != 0)
             {
                 throw new ArgumentException("Invalid binding flags '" + memberBindingFlags + "'", "memberBindingFlags");
@@ -62,50 +58,35 @@
             this.memberBindingFlags = memberBindingFlags;
         }
 
-=======
-    public class PublicMemberFinderConvention : IMemberFinderConvention
-    {
->>>>>>> 06dd76d7
         /// <summary>
         /// Finds the members of a class that are serialized.
         /// </summary>
         /// <param name="type">The class.</param>
         /// <returns>The members that are serialized.</returns>
-<<<<<<< HEAD
-        public IEnumerable<MemberInfo> FindMembers(
-            Type type
-        ) {
-            foreach (var fieldInfo in type.GetFields(memberBindingFlags | BindingFlags.DeclaredOnly)) {
-                if (fieldInfo.IsInitOnly || fieldInfo.IsLiteral) { // we can't write
-=======
         public IEnumerable<MemberInfo> FindMembers(Type type)
         {
-            foreach (var fieldInfo in type.GetFields(BindingFlags.Instance | BindingFlags.Public | BindingFlags.DeclaredOnly))
+            foreach (var fieldInfo in type.GetFields(memberBindingFlags | BindingFlags.DeclaredOnly))
             {
                 if (fieldInfo.IsInitOnly || fieldInfo.IsLiteral)
                 {
                     // we can't write
->>>>>>> 06dd76d7
                     continue;
                 }
 
-                if (fieldInfo.IsPrivate && fieldInfo.IsDefined(typeof(CompilerGeneratedAttribute), false)) { // skip private compiler generated backing fields
+                if (fieldInfo.IsPrivate && fieldInfo.IsDefined(typeof(CompilerGeneratedAttribute), false))
+                {
+                    // skip private compiler generated backing fields
                     continue;
                 }
 
                 yield return fieldInfo;
             }
 
-<<<<<<< HEAD
-            foreach (var propertyInfo in type.GetProperties(memberBindingFlags | BindingFlags.DeclaredOnly)) {
-                if (!propertyInfo.CanRead || (!propertyInfo.CanWrite && type.Namespace != null)) { // we can't read, or we can't write and it is not anonymous
-=======
-            foreach (var propertyInfo in type.GetProperties(BindingFlags.Instance | BindingFlags.Public | BindingFlags.DeclaredOnly))
+            foreach (var propertyInfo in type.GetProperties(memberBindingFlags | BindingFlags.DeclaredOnly))
             {
                 if (!propertyInfo.CanRead || (!propertyInfo.CanWrite && type.Namespace != null))
                 {
-                    // we can't write or it is anonymous...
->>>>>>> 06dd76d7
+                    // we can't read, or we can't write and it is not anonymous
                     continue;
                 }
 
@@ -130,24 +111,28 @@
     /// <summary>
     /// Represents a member finder convention where all public read/write fields and properties are serialized.
     /// </summary>
-    public class PublicMemberFinderConvention : BindingFlagsMemberFinderConvention {
+    public class PublicMemberFinderConvention : BindingFlagsMemberFinderConvention
+    {
         /// <summary>
         /// Initializes an instance of the PublicMemberFinderConvention class.
         /// </summary>
         public PublicMemberFinderConvention()
-            : base(BindingFlags.Public | BindingFlags.Instance) {
+            : base(BindingFlags.Public | BindingFlags.Instance)
+        {
         }
     }
 
     /// <summary>
     /// Represents a member finder convention where all public, internal, and private read/write fields and properties are serialized.
     /// </summary>
-    public class PrivateMemberFinderConvention : BindingFlagsMemberFinderConvention {
+    public class PrivateMemberFinderConvention : BindingFlagsMemberFinderConvention
+    {
         /// <summary>
         /// Initializes an instance of the PrivateMemberFinderConvention class.
         /// </summary>
         public PrivateMemberFinderConvention()
-            : base(BindingFlags.Public | BindingFlags.NonPublic | BindingFlags.Instance) {
+            : base(BindingFlags.Public | BindingFlags.NonPublic | BindingFlags.Instance)
+        {
         }
     }
 }