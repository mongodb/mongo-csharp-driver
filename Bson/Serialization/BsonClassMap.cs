--- conflicted
+++ resolved
@@ -1027,16 +1027,10 @@
             memberMap.SetIgnoreIfDefault(ignoreIfDefault);
             memberMap.SetIgnoreIfNull(_conventions.IgnoreIfNullConvention.IgnoreIfNull(memberInfo));
 
-<<<<<<< HEAD
-            var defaultValue = conventions.DefaultValueConvention.GetDefaultValue(memberInfo);
-            if (defaultValue != null) {
-                memberMap.SetDefaultValue(defaultValue, memberMap.SerializeDefaultValue);
-=======
             var defaultValue = _conventions.DefaultValueConvention.GetDefaultValue(memberInfo);
             if (defaultValue != null)
             {
                 memberMap.SetDefaultValue(defaultValue);
->>>>>>> 00c8e6c6
             }
 
             // see if the class has a method called ShouldSerializeXyz where Xyz is the name of this member
