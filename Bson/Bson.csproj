--- conflicted
+++ resolved
@@ -1,4 +1,4 @@
-﻿<?xml version="1.0" encoding="utf-8"?>
+<?xml version="1.0" encoding="utf-8"?>
 <Project ToolsVersion="4.0" DefaultTargets="Build" xmlns="http://schemas.microsoft.com/developer/msbuild/2003">
   <PropertyGroup>
     <Configuration Condition=" '$(Configuration)' == '' ">Debug</Configuration>
@@ -86,12 +86,9 @@
     <Compile Include="IO\BsonDocumentReader.cs" />
     <Compile Include="IO\BsonDocumentReaderBookmark.cs" />
     <Compile Include="IO\BsonDocumentReaderContext.cs" />
-<<<<<<< HEAD
     <Compile Include="IO\BsonDocumentWriter.cs" />
-=======
     <Compile Include="IO\BsonJsonReader.cs" />
     <Compile Include="IO\BsonJsonScanner.cs" />
->>>>>>> daa1ab9f
     <Compile Include="IO\BsonReaderBookmark.cs" />
     <Compile Include="Serialization\IBsonSerializationOptions.cs" />
     <Compile Include="Serialization\IdGenerators.cs" />
