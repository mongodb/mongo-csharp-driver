<?xml version="1.0" encoding="utf-8"?>
<Project ToolsVersion="4.0" DefaultTargets="Build" xmlns="http://schemas.microsoft.com/developer/msbuild/2003">
  <PropertyGroup>
    <Configuration Condition=" '$(Configuration)' == '' ">Debug</Configuration>
    <Platform Condition=" '$(Platform)' == '' ">AnyCPU</Platform>
    <ProductVersion>9.0.30729</ProductVersion>
    <SchemaVersion>2.0</SchemaVersion>
    <ProjectGuid>{0E9A3A2A-49CD-4F6C-847C-DC79B4B65CE6}</ProjectGuid>
    <OutputType>Library</OutputType>
    <AppDesignerFolder>Properties</AppDesignerFolder>
    <RootNamespace>MongoDB.Bson</RootNamespace>
    <AssemblyName>MongoDB.Bson</AssemblyName>
    <TargetFrameworkVersion>v3.5</TargetFrameworkVersion>
    <FileAlignment>512</FileAlignment>
    <FileUpgradeFlags>
    </FileUpgradeFlags>
    <OldToolsVersion>3.5</OldToolsVersion>
    <UpgradeBackupLocation />
    <PublishUrl>publish\</PublishUrl>
    <Install>true</Install>
    <InstallFrom>Disk</InstallFrom>
    <UpdateEnabled>false</UpdateEnabled>
    <UpdateMode>Foreground</UpdateMode>
    <UpdateInterval>7</UpdateInterval>
    <UpdateIntervalUnits>Days</UpdateIntervalUnits>
    <UpdatePeriodically>false</UpdatePeriodically>
    <UpdateRequired>false</UpdateRequired>
    <MapFileExtensions>true</MapFileExtensions>
    <ApplicationRevision>0</ApplicationRevision>
    <ApplicationVersion>1.0.0.%2a</ApplicationVersion>
    <IsWebBootstrapper>false</IsWebBootstrapper>
    <UseApplicationTrust>false</UseApplicationTrust>
    <BootstrapperEnabled>true</BootstrapperEnabled>
  </PropertyGroup>
  <PropertyGroup Condition=" '$(Configuration)|$(Platform)' == 'Debug|AnyCPU' ">
    <DebugSymbols>true</DebugSymbols>
    <DebugType>full</DebugType>
    <Optimize>false</Optimize>
    <OutputPath>bin\Debug\</OutputPath>
    <DefineConstants>DEBUG;TRACE</DefineConstants>
    <ErrorReport>prompt</ErrorReport>
    <WarningLevel>4</WarningLevel>
    <CodeAnalysisRuleSet>AllRules.ruleset</CodeAnalysisRuleSet>
  </PropertyGroup>
  <PropertyGroup Condition=" '$(Configuration)|$(Platform)' == 'Release|AnyCPU' ">
    <DebugType>pdbonly</DebugType>
    <Optimize>true</Optimize>
    <OutputPath>bin\Release\</OutputPath>
    <DefineConstants>TRACE</DefineConstants>
    <ErrorReport>prompt</ErrorReport>
    <WarningLevel>4</WarningLevel>
    <CodeAnalysisRuleSet>AllRules.ruleset</CodeAnalysisRuleSet>
  </PropertyGroup>
  <ItemGroup>
    <Reference Include="System" />
    <Reference Include="System.Core">
      <RequiredTargetFramework>3.5</RequiredTargetFramework>
    </Reference>
    <Reference Include="System.ServiceModel">
      <RequiredTargetFramework>3.0</RequiredTargetFramework>
    </Reference>
    <Reference Include="System.Xml.Linq">
      <RequiredTargetFramework>3.5</RequiredTargetFramework>
    </Reference>
    <Reference Include="System.Data.DataSetExtensions">
      <RequiredTargetFramework>3.5</RequiredTargetFramework>
    </Reference>
    <Reference Include="System.Data" />
    <Reference Include="System.Xml" />
    <Reference Include="WindowsBase">
      <RequiredTargetFramework>3.0</RequiredTargetFramework>
    </Reference>
  </ItemGroup>
  <ItemGroup>
    <Compile Include="..\GlobalAssemblyInfo.cs">
      <Link>Properties\GlobalAssemblyInfo.cs</Link>
    </Compile>
    <Compile Include="BsonExtensionMethods.cs" />
    <Compile Include="DefaultSerializer\Attributes\BsonDateTimeOptionsAttribute.cs" />
    <Compile Include="DefaultSerializer\Attributes\BsonRepresentationAttribute.cs" />
    <Compile Include="DefaultSerializer\Attributes\BsonSerializationOptionsAttribute.cs" />
    <Compile Include="DefaultSerializer\SerializationOptions\DateTimeSerializationOptions.cs" />
    <Compile Include="DefaultSerializer\SerializationOptions\DocumentSerializationOptions.cs" />
    <Compile Include="DefaultSerializer\SerializationOptions\RepresentationSerializationOptions.cs" />
    <Compile Include="IO\BsonBaseReader.cs" />
    <Compile Include="IO\BsonDocumentReader.cs" />
    <Compile Include="IO\BsonDocumentReaderBookmark.cs" />
    <Compile Include="IO\BsonDocumentReaderContext.cs" />
<<<<<<< HEAD
    <Compile Include="IO\BsonDocumentWriter.cs" />
    <Compile Include="IO\BsonJsonBuffer.cs" />
    <Compile Include="IO\BsonJsonReader.cs" />
    <Compile Include="IO\BsonJsonReaderBookmark.cs" />
    <Compile Include="IO\BsonJsonReaderContext.cs" />
    <Compile Include="IO\BsonJsonScanner.cs" />
=======
    <Compile Include="IO\ContextType.cs" />
    <Compile Include="IO\JsonBuffer.cs" />
    <Compile Include="IO\JsonReader.cs" />
    <Compile Include="IO\JsonReaderBookmark.cs" />
    <Compile Include="IO\JsonReaderContext.cs" />
    <Compile Include="IO\JsonScanner.cs" />
>>>>>>> eb0f1ce8
    <Compile Include="IO\BsonReaderBookmark.cs" />
    <Compile Include="IO\JsonToken.cs" />
    <Compile Include="Serialization\IBsonSerializationOptions.cs" />
    <Compile Include="Serialization\IdGenerators.cs" />
    <Compile Include="DefaultSerializer\Conventions\ConventionProfile.cs" />
    <Compile Include="DefaultSerializer\Conventions\IdGeneratorConventions.cs" />
    <Compile Include="DefaultSerializer\Conventions\DefaultValueConventions.cs" />
    <Compile Include="DefaultSerializer\Conventions\DiscriminatorConventions.cs" />
    <Compile Include="DefaultSerializer\Conventions\MemberFinderConventions.cs" />
    <Compile Include="DefaultSerializer\Conventions\SerializeDefaultValueConventions.cs" />
    <Compile Include="DefaultSerializer\Conventions\IgnoreIfNullConventions.cs" />
    <Compile Include="DefaultSerializer\Conventions\ElementNameConventions.cs" />
    <Compile Include="DefaultSerializer\Conventions\IdMemberConventions.cs" />
    <Compile Include="DefaultSerializer\Conventions\IgnoreExtraElementsConventions.cs" />
    <Compile Include="DefaultSerializer\Serializers\CollectionGenericSerializers.cs" />
    <Compile Include="DefaultSerializer\Serializers\CollectionSerializers.cs" />
    <Compile Include="DefaultSerializer\Serializers\DictionaryGenericSerializer.cs" />
    <Compile Include="DefaultSerializer\Serializers\DictionarySerializer.cs" />
    <Compile Include="DefaultSerializer\Serializers\NullableGenericSerializer.cs" />
    <Compile Include="DefaultSerializer\Serializers\ObjectSerializer.cs" />
    <Compile Include="Exceptions\BsonInternalException.cs" />
    <Compile Include="Exceptions\BsonSerializationException.cs" />
    <Compile Include="IO\BsonBaseWriter.cs" />
    <Compile Include="IO\BsonBinaryReaderBookmark.cs" />
    <Compile Include="ObjectModel\IConvertibleToBsonDocument.cs" />
    <Compile Include="DefaultSerializer\Attributes\BsonDefaultValueAttribute.cs" />
    <Compile Include="DefaultSerializer\Attributes\BsonDiscriminatorAttribute.cs" />
    <Compile Include="DefaultSerializer\Attributes\BsonElementAttribute.cs" />
    <Compile Include="DefaultSerializer\Attributes\BsonIdAttribute.cs" />
    <Compile Include="DefaultSerializer\Attributes\BsonIgnoreAttribute.cs" />
    <Compile Include="DefaultSerializer\Attributes\BsonIgnoreExtraElementsAttribute.cs" />
    <Compile Include="DefaultSerializer\Attributes\BsonIgnoreIfNullAttribute.cs" />
    <Compile Include="DefaultSerializer\Attributes\BsonKnownTypesAttribute.cs" />
    <Compile Include="DefaultSerializer\Attributes\BsonRequiredAttribute.cs" />
    <Compile Include="DefaultSerializer\BsonClassMap.cs" />
    <Compile Include="DefaultSerializer\BsonClassMapSerializer.cs" />
    <Compile Include="DefaultSerializer\BsonMemberMap.cs" />
    <Compile Include="ObjectModel\BsonArray.cs" />
    <Compile Include="IO\BsonBinaryReader.cs" />
    <Compile Include="IO\BsonBinaryReaderSettings.cs" />
    <Compile Include="BsonDefaults.cs" />
    <Compile Include="IO\JsonOutputMode.cs" />
    <Compile Include="IO\JsonWriter.cs" />
    <Compile Include="IO\JsonWriterSettings.cs" />
    <Compile Include="ObjectModel\BsonBoolean.cs" />
    <Compile Include="ObjectModel\BsonDateTime.cs" />
    <Compile Include="ObjectModel\BsonDocumentWrapper.cs" />
    <Compile Include="ObjectModel\BsonInt64.cs" />
    <Compile Include="ObjectModel\BsonNull.cs" />
    <Compile Include="ObjectModel\BsonBinaryData.cs" />
    <Compile Include="ObjectModel\BsonJavaScriptWithScope.cs" />
    <Compile Include="IO\BsonReader.cs" />
    <Compile Include="IO\BsonReaderState.cs" />
    <Compile Include="Serialization\BsonSerializer.cs" />
    <Compile Include="ObjectModel\ObjectId.cs" />
    <Compile Include="ObjectModel\BsonTypeMapper.cs" />
    <Compile Include="BsonUtils.cs" />
    <Compile Include="ObjectModel\BsonDouble.cs" />
    <Compile Include="ObjectModel\BsonInt32.cs" />
    <Compile Include="ObjectModel\BsonString.cs" />
    <Compile Include="ObjectModel\BsonValue.cs" />
    <Compile Include="IO\BsonWriter.cs" />
    <Compile Include="IO\BsonBinaryWriterSettings.cs" />
    <Compile Include="IO\BsonWriterState.cs" />
    <Compile Include="ObjectModel\BsonJavaScript.cs" />
    <Compile Include="ObjectModel\BsonTimestamp.cs" />
    <Compile Include="BsonConstants.cs" />
    <Compile Include="ObjectModel\BsonBinarySubType.cs" />
    <Compile Include="ObjectModel\BsonType.cs" />
    <Compile Include="Exceptions\BsonException.cs" />
    <Compile Include="ObjectModel\BsonSymbolTable.cs" />
    <Compile Include="IO\BsonBinaryWriter.cs" />
    <Compile Include="ObjectModel\BsonDocument.cs" />
    <Compile Include="ObjectModel\BsonElement.cs" />
    <Compile Include="ObjectModel\BsonObjectId.cs" />
    <Compile Include="ObjectModel\BsonRegularExpression.cs" />
    <Compile Include="ObjectModel\BsonSymbol.cs" />
    <Compile Include="ObjectModel\BsonMaxKey.cs" />
    <Compile Include="ObjectModel\BsonMinKey.cs" />
    <Compile Include="IO\BsonBuffer.cs" />
    <Compile Include="DefaultSerializer\BsonDefaultSerializer.cs" />
    <Compile Include="DefaultSerializer\Serializers\BsonBaseSerializer.cs" />
    <Compile Include="DefaultSerializer\Serializers\EnumSerializer.cs" />
    <Compile Include="DefaultSerializer\Serializers\ArraySerializer.cs" />
    <Compile Include="DefaultSerializer\Serializers\BsonIBsonSerializableSerializer.cs" />
    <Compile Include="Serialization\IIdGenerator.cs" />
    <Compile Include="Serialization\IBsonSerializable.cs" />
    <Compile Include="Serialization\IBsonSerializer.cs" />
    <Compile Include="IO\JsonWriterContext.cs" />
    <Compile Include="IO\BsonBinaryReaderContext.cs" />
    <Compile Include="IO\BsonBinaryWriterContext.cs" />
    <Compile Include="Properties\AssemblyInfo.cs" />
    <Compile Include="DefaultSerializer\Serializers\BsonValueSerializers.cs" />
    <Compile Include="DefaultSerializer\Serializers\NetPrimitiveSerializers.cs" />
    <Compile Include="DefaultSerializer\Serializers\BsonPrimitiveSerializers.cs" />
    <Compile Include="Serialization\IBsonSerializationProvider.cs" />
  </ItemGroup>
  <ItemGroup>
    <BootstrapperPackage Include="Microsoft.Net.Client.3.5">
      <Visible>False</Visible>
      <ProductName>.NET Framework 3.5 SP1 Client Profile</ProductName>
      <Install>false</Install>
    </BootstrapperPackage>
    <BootstrapperPackage Include="Microsoft.Net.Framework.3.5.SP1">
      <Visible>False</Visible>
      <ProductName>.NET Framework 3.5 SP1</ProductName>
      <Install>true</Install>
    </BootstrapperPackage>
    <BootstrapperPackage Include="Microsoft.Windows.Installer.3.1">
      <Visible>False</Visible>
      <ProductName>Windows Installer 3.1</ProductName>
      <Install>true</Install>
    </BootstrapperPackage>
  </ItemGroup>
  <Import Project="$(MSBuildToolsPath)\Microsoft.CSharp.targets" />
  <!-- To modify your build process, add your task inside one of the targets below and uncomment it. 
       Other similar extension points exist, see Microsoft.Common.targets.
  <Target Name="BeforeBuild">
  </Target>
  <Target Name="AfterBuild">
  </Target>
  -->
</Project><|MERGE_RESOLUTION|>--- conflicted
+++ resolved
@@ -86,21 +86,13 @@
     <Compile Include="IO\BsonDocumentReader.cs" />
     <Compile Include="IO\BsonDocumentReaderBookmark.cs" />
     <Compile Include="IO\BsonDocumentReaderContext.cs" />
-<<<<<<< HEAD
     <Compile Include="IO\BsonDocumentWriter.cs" />
-    <Compile Include="IO\BsonJsonBuffer.cs" />
-    <Compile Include="IO\BsonJsonReader.cs" />
-    <Compile Include="IO\BsonJsonReaderBookmark.cs" />
-    <Compile Include="IO\BsonJsonReaderContext.cs" />
-    <Compile Include="IO\BsonJsonScanner.cs" />
-=======
     <Compile Include="IO\ContextType.cs" />
     <Compile Include="IO\JsonBuffer.cs" />
     <Compile Include="IO\JsonReader.cs" />
     <Compile Include="IO\JsonReaderBookmark.cs" />
     <Compile Include="IO\JsonReaderContext.cs" />
     <Compile Include="IO\JsonScanner.cs" />
->>>>>>> eb0f1ce8
     <Compile Include="IO\BsonReaderBookmark.cs" />
     <Compile Include="IO\JsonToken.cs" />
     <Compile Include="Serialization\IBsonSerializationOptions.cs" />
