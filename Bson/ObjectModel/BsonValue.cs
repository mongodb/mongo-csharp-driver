--- conflicted
+++ resolved
@@ -51,7 +51,7 @@
             { BsonType.RegularExpression, 12 },
             { BsonType.JavaScript, 13 }, // TODO: confirm where JavaScript and JavaScriptWithScope are in the sort order
             { BsonType.JavaScriptWithScope, 14 },
-            { BsonType.MaxKey, 15 }
+            { BsonType.MaxKey, 15 },
         };
 
         // protected fields
@@ -70,8 +70,7 @@
             this.bsonType = bsonType;
         }
 
-<<<<<<< HEAD
-        #region public static properties
+        // public static properties
         /// <summary>
         /// Gets the singleton instance of BsonMinKey.
         /// </summary>
@@ -103,12 +102,8 @@
         {
             get { return BsonUndefined.Value; }
         }
-        #endregion
-
-        #region public properties
-=======
+
         // public properties
->>>>>>> 06dd76d7
         /// <summary>
         /// Casts the BsonValue to a Boolean (throws an InvalidCastException if the cast is not valid).
         /// </summary>
@@ -1006,61 +1001,43 @@
             if (value == null)
             {
                 return null;
-<<<<<<< HEAD
-            } else if (value is BsonValue) {
-                return (BsonValue) value;
-            } else if (value is int) {
-                return BsonInt32.Create((int) value);
-            } else if (value is string) {
-                return new BsonString((string) value);
-            } else if (value is bool) {
-                return BsonBoolean.Create((bool) value);
-            } else if (value is DateTime) {
-                return new BsonDateTime((DateTime) value);
-            } else if (value is long) {
-                return new BsonInt64((long) value);
-            } else if (value is double) {
-                return new BsonDouble((double) value);
-            } else {
+            }
+            else if (value is BsonValue)
+            {
+                return (BsonValue)value;
+            }
+            else if (value is int)
+            {
+                return BsonInt32.Create((int)value);
+            }
+            else if (value is string)
+            {
+                return new BsonString((string)value);
+            }
+            else if (value is bool)
+            {
+                return BsonBoolean.Create((bool)value);
+            }
+            else if (value is DateTime)
+            {
+                return new BsonDateTime((DateTime)value);
+            }
+            else if (value is long)
+            {
+                return new BsonInt64((long)value);
+            }
+            else if (value is double)
+            {
+                return new BsonDouble((double)value);
+            }
+            else
+            {
                 BsonValue bsonValue;
-                if (!BsonTypeMapper.TryMapToBsonValue(value, out bsonValue)) {
+                if (!BsonTypeMapper.TryMapToBsonValue(value, out bsonValue)) 
+                {
                     bsonValue = BsonDocumentWrapper.Create(value.GetType(), value, false);
                 }
                 return bsonValue;
-=======
-            }
-            else if (value is BsonValue)
-            {
-                return (BsonValue)value;
-            }
-            else if (value is int)
-            {
-                return BsonInt32.Create((int)value);
-            }
-            else if (value is string)
-            {
-                return new BsonString((string)value);
-            }
-            else if (value is bool)
-            {
-                return BsonBoolean.Create((bool)value);
-            }
-            else if (value is DateTime)
-            {
-                return new BsonDateTime((DateTime)value);
-            }
-            else if (value is long)
-            {
-                return new BsonInt64((long)value);
-            }
-            else if (value is double)
-            {
-                return new BsonDouble((double)value);
-            }
-            else
-            {
-                return BsonTypeMapper.MapToBsonValue(value);
->>>>>>> 06dd76d7
             }
         }
 
