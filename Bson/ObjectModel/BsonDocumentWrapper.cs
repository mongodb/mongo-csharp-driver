﻿/* Copyright 2010-2011 10gen Inc.
*
* Licensed under the Apache License, Version 2.0 (the "License");
* you may not use this file except in compliance with the License.
* You may obtain a copy of the License at
*
* http://www.apache.org/licenses/LICENSE-2.0
*
* Unless required by applicable law or agreed to in writing, software
* distributed under the License is distributed on an "AS IS" BASIS,
* WITHOUT WARRANTIES OR CONDITIONS OF ANY KIND, either express or implied.
* See the License for the specific language governing permissions and
* limitations under the License.
*/

using System;
using System.Collections;
using System.Collections.Generic;
using System.IO;
using System.Linq;
using System.Text;
using System.Text.RegularExpressions;
using System.Xml;

using MongoDB.Bson.IO;
using MongoDB.Bson.Serialization;

namespace MongoDB.Bson
{
    // this class is a wrapper for an object that we intend to serialize as a BSON document
    // it is a subclass of BsonValue so that it may be used where a BsonValue is expected
    // this class is mostly used by MongoCollection and MongoCursor when supporting generic query objects

    /// <summary>
    /// Represents a BsonDocument wrapper.
    /// </summary>
    public class BsonDocumentWrapper : BsonValue, IBsonSerializable
    {
        // private fields
        private Type wrappedNominalType;
        private object wrappedObject;
        private bool isUpdateDocument;

        // constructors
        // needed for Deserialize
        // (even though we're going to end up throwing an InvalidOperationException)
        private BsonDocumentWrapper()
            : base(BsonType.Document)
        {
        }

        /// <summary>
        /// Initializes a new instance of the BsonDocumentWrapper class.
        /// </summary>
        /// <param name="wrappedObject">The wrapped object.</param>
        public BsonDocumentWrapper(object wrappedObject)
            : base(BsonType.Document)
        {
            this.wrappedNominalType = (wrappedObject == null) ? typeof(object) : wrappedObject.GetType();
            this.wrappedObject = wrappedObject;
        }

        /// <summary>
        /// Initializes a new instance of the BsonDocumentWrapper class.
        /// </summary>
        /// <param name="wrappedNominalType">The nominal type of the wrapped object.</param>
        /// <param name="wrappedObject">The wrapped object.</param>
        public BsonDocumentWrapper(Type wrappedNominalType, object wrappedObject)
            : base(BsonType.Document)
        {
            this.wrappedNominalType = wrappedNominalType;
            this.wrappedObject = wrappedObject;
        }

        /// <summary>
        /// Initializes a new instance of the BsonDocumentWrapper class.
        /// </summary>
        /// <param name="wrappedNominalType">The nominal type of the wrapped object.</param>
        /// <param name="wrappedObject">The wrapped object.</param>
        /// <param name="isUpdateDocument">Whether the wrapped object is an update document that needs to be checked.</param>
        internal BsonDocumentWrapper(Type wrappedNominalType, object wrappedObject, bool isUpdateDocument)
            : base(BsonType.Document)
        {
            this.wrappedNominalType = wrappedNominalType;
            this.wrappedObject = wrappedObject;
            this.isUpdateDocument = isUpdateDocument;
        }

        // public static methods
        /// <summary>
        /// Creates a new instance of the BsonDocumentWrapper class.
        /// </summary>
        /// <typeparam name="TNominalType">The nominal type of the wrapped object.</typeparam>
        /// <param name="value">The wrapped object.</param>
        /// <returns>A BsonDocumentWrapper or null.</returns>
        public static BsonDocumentWrapper Create<TNominalType>(TNominalType value)
        {
            return Create(typeof(TNominalType), value);
        }

        /// <summary>
        /// Creates a new instance of the BsonDocumentWrapper class.
        /// </summary>
        /// <typeparam name="TNominalType">The nominal type of the wrapped object.</typeparam>
        /// <param name="value">The wrapped object.</param>
        /// <param name="isUpdateDocument">Whether the wrapped object is an update document.</param>
        /// <returns>A BsonDocumentWrapper or null.</returns>
        public static BsonDocumentWrapper Create<TNominalType>(TNominalType value, bool isUpdateDocument)
        {
            return Create(typeof(TNominalType), value, isUpdateDocument);
        }

        /// <summary>
        /// Creates a new instance of the BsonDocumentWrapper class.
        /// </summary>
        /// <param name="nominalType">The nominal type of the wrapped object.</param>
        /// <param name="value">The wrapped object.</param>
        /// <returns>A BsonDocumentWrapper or null.</returns>
        public static BsonDocumentWrapper Create(Type nominalType, object value)
        {
            return Create(nominalType, value, false); // isUpdateDocument = false
        }

        /// <summary>
        /// Creates a new instance of the BsonDocumentWrapper class.
        /// </summary>
        /// <param name="nominalType">The nominal type of the wrapped object.</param>
        /// <param name="value">The wrapped object.</param>
        /// <param name="isUpdateDocument">Whether the wrapped object is an update document.</param>
        /// <returns>A BsonDocumentWrapper or null.</returns>
        public static BsonDocumentWrapper Create(Type nominalType, object value, bool isUpdateDocument)
        {
            if (value != null)
            {
                return new BsonDocumentWrapper(nominalType, value, isUpdateDocument);
            }
            else
            {
                return null;
            }
        }
<<<<<<< HEAD
        #endregion
=======

        /// <summary>
        /// Creates a list of new instances of the BsonDocumentWrapper class.
        /// </summary>
        /// <typeparam name="TNominalType">The nominal type of the wrapped objects.</typeparam>
        /// <param name="values">A list of wrapped objects.</param>
        /// <returns>A list of BsonDocumentWrappers or null.</returns>
        public static IEnumerable<BsonDocumentWrapper> CreateMultiple<TNominalType>(IEnumerable<TNominalType> values)
        {
            if (values != null)
            {
                return values.Where(v => v != null).Select(v => new BsonDocumentWrapper(typeof(TNominalType), v));
            }
            else
            {
                return null;
            }
        }

        /// <summary>
        /// Creates a list of new instances of the BsonDocumentWrapper class.
        /// </summary>
        /// <param name="nominalType">The nominal type of the wrapped object.</param>
        /// <param name="values">A list of wrapped objects.</param>
        /// <returns>A list of BsonDocumentWrappers or null.</returns>
        public static IEnumerable<BsonDocumentWrapper> CreateMultiple(Type nominalType, IEnumerable values)
        {
            if (values != null)
            {
                var wrappers = new List<BsonDocumentWrapper>();
                foreach (var value in values)
                {
                    if (value != null)
                    {
                        wrappers.Add(new BsonDocumentWrapper(nominalType, value));
                    }
                }
                return wrappers;
            }
            else
            {
                return null;
            }
        }
>>>>>>> 06dd76d7

        // public methods
        /// <summary>
        /// CompareTo is an invalid operation for BsonDocumentWrapper.
        /// </summary>
        /// <param name="other">Not applicable.</param>
        /// <returns>Not applicable.</returns>
        public override int CompareTo(BsonValue other)
        {
            throw new NotSupportedException();
        }

        /// <summary>
        /// Deserialize is an invalid operation for BsonDocumentWrapper.
        /// </summary>
        /// <param name="bsonReader">Not applicable.</param>
        /// <param name="nominalType">Not applicable.</param>
        /// <param name="options">Not applicable.</param>
        /// <returns>Not applicable.</returns>
        public object Deserialize(BsonReader bsonReader, Type nominalType, IBsonSerializationOptions options)
        {
            throw new NotSupportedException();
        }

        /// <summary>
        /// GetDocumentId is an invalid operation for BsonDocumentWrapper.
        /// </summary>
        /// <param name="id">Not applicable.</param>
        /// <param name="idNominalType">Not applicable.</param>
        /// <param name="idGenerator">Not applicable.</param>
        /// <returns>Not applicable.</returns>
        public bool GetDocumentId(out object id, out Type idNominalType, out IIdGenerator idGenerator)
        {
            throw new NotSupportedException();
        }

        /// <summary>
        /// Equals is an invalid operation for BsonDocumentWrapper.
        /// </summary>
        /// <param name="obj">Not applicable.</param>
        /// <returns>Not applicable.</returns>
        public override bool Equals(object obj)
        {
            throw new NotSupportedException();
        }

        /// <summary>
        /// GetHashCode is an invalid operation for BsonDocumentWrapper.
        /// </summary>
        /// <returns>Not applicable.</returns>
        public override int GetHashCode()
        {
            throw new NotSupportedException();
        }

        /// <summary>
        /// Serializes the wrapped object to a BsonWriter.
        /// </summary>
        /// <param name="bsonWriter">The writer.</param>
        /// <param name="nominalType">The nominal type (overridded by the wrapped nominal type).</param>
        /// <param name="options">The serialization options.</param>
        public void Serialize(BsonWriter bsonWriter, Type nominalType, IBsonSerializationOptions options)
        {
            if (isUpdateDocument)
            {
                var savedCheckElementNames = bsonWriter.CheckElementNames;
                var savedCheckUpdateDocument = bsonWriter.CheckUpdateDocument;
                try
                {
                    bsonWriter.CheckElementNames = false;
                    bsonWriter.CheckUpdateDocument = true;
                    BsonSerializer.Serialize(bsonWriter, wrappedNominalType, wrappedObject, options);
                }
                finally
                {
                    bsonWriter.CheckElementNames = savedCheckElementNames;
                    bsonWriter.CheckUpdateDocument = savedCheckUpdateDocument;
                }
            }
            else
            {
                BsonSerializer.Serialize(bsonWriter, wrappedNominalType, wrappedObject, options);
            }
        }

        /// <summary>
        /// SetDocumentId is an invalid operation for BsonDocumentWrapper.
        /// </summary>
        /// <param name="Id">Not applicable.</param>
        public void SetDocumentId(object Id)
        {
            throw new NotSupportedException();
        }

        /// <summary>
        /// Returns a string representation of the wrapped document.
        /// </summary>
        /// <returns>A string representation of the wrapped document.</returns>
        public override string ToString()
        {
            return this.ToJson();
        }
    }
}<|MERGE_RESOLUTION|>--- conflicted
+++ resolved
@@ -139,54 +139,6 @@
                 return null;
             }
         }
-<<<<<<< HEAD
-        #endregion
-=======
-
-        /// <summary>
-        /// Creates a list of new instances of the BsonDocumentWrapper class.
-        /// </summary>
-        /// <typeparam name="TNominalType">The nominal type of the wrapped objects.</typeparam>
-        /// <param name="values">A list of wrapped objects.</param>
-        /// <returns>A list of BsonDocumentWrappers or null.</returns>
-        public static IEnumerable<BsonDocumentWrapper> CreateMultiple<TNominalType>(IEnumerable<TNominalType> values)
-        {
-            if (values != null)
-            {
-                return values.Where(v => v != null).Select(v => new BsonDocumentWrapper(typeof(TNominalType), v));
-            }
-            else
-            {
-                return null;
-            }
-        }
-
-        /// <summary>
-        /// Creates a list of new instances of the BsonDocumentWrapper class.
-        /// </summary>
-        /// <param name="nominalType">The nominal type of the wrapped object.</param>
-        /// <param name="values">A list of wrapped objects.</param>
-        /// <returns>A list of BsonDocumentWrappers or null.</returns>
-        public static IEnumerable<BsonDocumentWrapper> CreateMultiple(Type nominalType, IEnumerable values)
-        {
-            if (values != null)
-            {
-                var wrappers = new List<BsonDocumentWrapper>();
-                foreach (var value in values)
-                {
-                    if (value != null)
-                    {
-                        wrappers.Add(new BsonDocumentWrapper(nominalType, value));
-                    }
-                }
-                return wrappers;
-            }
-            else
-            {
-                return null;
-            }
-        }
->>>>>>> 06dd76d7
 
         // public methods
         /// <summary>
