﻿/* Copyright 2010 10gen Inc.
*
* Licensed under the Apache License, Version 2.0 (the "License");
* you may not use this file except in compliance with the License.
* You may obtain a copy of the License at
*
* http://www.apache.org/licenses/LICENSE-2.0
*
* Unless required by applicable law or agreed to in writing, software
* distributed under the License is distributed on an "AS IS" BASIS,
* WITHOUT WARRANTIES OR CONDITIONS OF ANY KIND, either express or implied.
* See the License for the specific language governing permissions and
* limitations under the License.
*/

using System;
using System.Collections.Generic;
using System.IO;
using System.Linq;
using System.Text;

namespace MongoDB.Bson.IO {
    public class BsonDocumentReader : BsonBaseReader {
        #region private fields
        private BsonDocumentReaderContext context;
        private BsonValue currentValue;
        #endregion

        #region constructors
        public BsonDocumentReader(
            BsonDocument document
        ) {
            context = new BsonDocumentReaderContext(null, ContextType.TopLevel, document);
            currentValue = document;
        }
        #endregion

        #region public properties
        #endregion

        #region public methods
        public override void Close() {
            // Close can be called on Disposed objects
            if (state != BsonReadState.Closed) {
                state = BsonReadState.Closed;
            }
        }

        public override BsonReaderBookmark GetBookmark() {
<<<<<<< HEAD
            return new BsonDocumentReaderBookmark(context.Clone(), state, currentBsonType);
=======
            return new BsonDocumentReaderBookmark(state, currentBsonType, currentName, context, currentValue);
>>>>>>> cc43554e
        }

        public override void ReadBinaryData(
            out byte[] bytes,
            out BsonBinarySubType subType
        ) {
            if (disposed) { ThrowObjectDisposedException(); }
            VerifyBsonType("ReadBinaryData", BsonType.Binary);

            var binaryData = currentValue.AsBsonBinaryData;
            bytes = binaryData.Bytes;
            subType = binaryData.SubType;
            state = GetNextState();
        }

        public override bool ReadBoolean() {
            if (disposed) { ThrowObjectDisposedException(); }
            VerifyBsonType("ReadBoolean", BsonType.Boolean);
            state = GetNextState();
            return currentValue.AsBoolean;
        }

        public override BsonType ReadBsonType() {
            if (disposed) { ThrowObjectDisposedException(); }
            if (state == BsonReadState.Initial || state == BsonReadState.ScopeDocument) {
                // there is an implied type of Document for the top level and for scope documents
                currentBsonType = BsonType.Document;
                state = BsonReadState.Value;
                return currentBsonType;
            }
            if (state != BsonReadState.Type) {
                var message = string.Format("ReadBsonType cannot be called when ReadState is: {0}", state);
                throw new InvalidOperationException(message);
            }

            switch (context.ContextType) {
                case ContextType.Array:
                    currentValue = context.GetNextValue();
                    if (currentValue == null) {
                        state = BsonReadState.EndOfArray;
                        return BsonType.EndOfDocument;
                    }
                    state = BsonReadState.Value;
                    break;
                case ContextType.Document:
                    var currentElement = context.GetNextElement();
                    if (currentElement == null) {
                        state = BsonReadState.EndOfDocument;
                        return BsonType.EndOfDocument;
                    }
                    currentName = currentElement.Name;
                    currentValue = currentElement.Value;
                    state = BsonReadState.Name;
                    break;
                default:
                    throw new BsonInternalException("Invalid ContextType");
            }

            currentBsonType = currentValue.BsonType;
            return currentBsonType;
        }

        public override DateTime ReadDateTime() {
            if (disposed) { ThrowObjectDisposedException(); }
            VerifyBsonType("ReadDateTime", BsonType.DateTime);
            state = GetNextState();
            return currentValue.AsDateTime;
        }

        public override double ReadDouble() {
            if (disposed) { ThrowObjectDisposedException(); }
            VerifyBsonType("ReadDouble", BsonType.Double);
            state = GetNextState();
            return currentValue.AsDouble;
        }

        public override void ReadEndArray() {
            if (disposed) { ThrowObjectDisposedException(); }
            if (context.ContextType != ContextType.Array) {
                var message = string.Format("ReadEndArray cannot be called when ContextType is: {0}", context.ContextType);
                throw new InvalidOperationException(message);
            }
            if (state == BsonReadState.Type) {
                ReadBsonType(); // will set state to EndOfArray if at end of array
            }
            if (state != BsonReadState.EndOfArray) {
                var message = string.Format("ReadEndArray cannot be called when ReadState is: {0}", state);
                throw new InvalidOperationException(message);
            }

            context = context.PopContext();
            switch (context.ContextType) {
                case ContextType.Array: state = BsonReadState.Type; break;
                case ContextType.Document: state = BsonReadState.Type; break;
                case ContextType.TopLevel: state = BsonReadState.Done; break;
                default: throw new BsonInternalException("Unexpected ContextType");
            }
        }

        public override void ReadEndDocument() {
            if (disposed) { ThrowObjectDisposedException(); }
            if (
                context.ContextType != ContextType.Document &&
                context.ContextType != ContextType.ScopeDocument
            ) {
                var message = string.Format("ReadEndDocument cannot be called when ContextType is: {0}", context.ContextType);
                throw new InvalidOperationException(message);
            }
            if (state == BsonReadState.Type) {
                ReadBsonType(); // will set state to EndOfDocument if at end of document
            }
            if (state != BsonReadState.EndOfDocument) {
                var message = string.Format("ReadEndDocument cannot be called when ReadState is: {0}", state);
                throw new InvalidOperationException(message);
            }

            context = context.PopContext();
            switch (context.ContextType) {
                case ContextType.Array: state = BsonReadState.Type; break;
                case ContextType.Document: state = BsonReadState.Type; break;
                case ContextType.TopLevel: state = BsonReadState.Done; break;
                default: throw new BsonInternalException("Unexpected ContextType");
            }
        }

        public override int ReadInt32() {
            if (disposed) { ThrowObjectDisposedException(); }
            VerifyBsonType("ReadInt32", BsonType.Int32);
            state = GetNextState();
            return currentValue.AsInt32;
        }

        public override long ReadInt64() {
            if (disposed) { ThrowObjectDisposedException(); }
            VerifyBsonType("ReadInt64", BsonType.Int64);
            state = GetNextState();
            return currentValue.AsInt64;
        }

        public override string ReadJavaScript() {
            if (disposed) { ThrowObjectDisposedException(); }
            VerifyBsonType("ReadJavaScript", BsonType.JavaScript);
            state = GetNextState();
            return currentValue.AsBsonJavaScript.Code;
        }

        public override string ReadJavaScriptWithScope() {
            if (disposed) { ThrowObjectDisposedException(); }
            VerifyBsonType("ReadJavaScriptWithScope", BsonType.JavaScriptWithScope);

            state = BsonReadState.ScopeDocument;
            return currentValue.AsBsonJavaScriptWithScope.Code;
        }

        public override void ReadMaxKey() {
            if (disposed) { ThrowObjectDisposedException(); }
            VerifyBsonType("ReadMaxKey", BsonType.MaxKey);
            state = GetNextState();
        }

        public override void ReadMinKey() {
            if (disposed) { ThrowObjectDisposedException(); }
            VerifyBsonType("ReadMinKey", BsonType.MinKey);
            state = GetNextState();
        }

        public override void ReadNull() {
            if (disposed) { ThrowObjectDisposedException(); }
            VerifyBsonType("ReadNull", BsonType.Null);
            state = GetNextState();
        }

        public override void ReadObjectId(
            out int timestamp,
            out int machine,
            out short pid,
            out int increment
        ) {
            if (disposed) { ThrowObjectDisposedException(); }
            VerifyBsonType("ReadObjectId", BsonType.ObjectId);
            var objectId = currentValue.AsObjectId;
            timestamp = objectId.Timestamp;
            machine = objectId.Machine;
            pid = objectId.Pid;
            increment = objectId.Increment;
            state = GetNextState();
        }

        public override void ReadRegularExpression(
            out string pattern,
            out string options
        ) {
            if (disposed) { ThrowObjectDisposedException(); }
            VerifyBsonType("ReadRegularExpression", BsonType.RegularExpression);
            var regex = currentValue.AsBsonRegularExpression;
            pattern = regex.Pattern;
            options = regex.Options;
            state = GetNextState();
        }

        public override void ReadStartArray() {
            if (disposed) { ThrowObjectDisposedException(); }
            VerifyBsonType("ReadStartArray", BsonType.Array);

            var array = currentValue.AsBsonArray;
            context = new BsonDocumentReaderContext(context, ContextType.Array, array);
            state = BsonReadState.Type;
        }

        public override void ReadStartDocument() {
            if (disposed) { ThrowObjectDisposedException(); }
            VerifyBsonType("ReadStartDocument", BsonType.Document);

            BsonDocument document;
            var script = currentValue as BsonJavaScriptWithScope;
            if (script != null) {
                document = script.Scope;
            } else {
                document = currentValue.AsBsonDocument;
            }
            context = new BsonDocumentReaderContext(context, ContextType.Document, document);
            state = BsonReadState.Type;
        }

        public override string ReadString() {
            if (disposed) { ThrowObjectDisposedException(); }
            VerifyBsonType("ReadString", BsonType.String);
            state = GetNextState();
            return currentValue.AsString;
        }

        public override string ReadSymbol() {
            if (disposed) { ThrowObjectDisposedException(); }
            VerifyBsonType("ReadSymbol", BsonType.Symbol);
            state = GetNextState();
            return currentValue.AsBsonSymbol.Name;
        }

        public override long ReadTimestamp() {
            if (disposed) { ThrowObjectDisposedException(); }
            VerifyBsonType("ReadTimestamp", BsonType.Timestamp);
            state = GetNextState();
            return currentValue.AsBsonTimestamp.Value;
        }

        public override void ReturnToBookmark(
            BsonReaderBookmark bookmark
        ) {
            var documentReaderBookmark = (BsonDocumentReaderBookmark) bookmark;
<<<<<<< HEAD
            context = documentReaderBookmark.Context.Clone();
=======
>>>>>>> cc43554e
            state = documentReaderBookmark.State;
            currentBsonType = documentReaderBookmark.CurrentBsonType;
            currentName = documentReaderBookmark.CurrentName;
            context = documentReaderBookmark.Context;
            currentValue = documentReaderBookmark.CurrentValue;
        }

        public override void SkipName() {
            if (disposed) { ThrowObjectDisposedException(); }
            if (state != BsonReadState.Name) {
                var message = string.Format("SkipName cannot be called when ReadState is: {0}", state);
                throw new InvalidOperationException(message);
            }

            state = BsonReadState.Value;
        }

        public override void SkipValue() {
            if (disposed) { ThrowObjectDisposedException(); }
            if (state != BsonReadState.Value) {
                var message = string.Format("SkipValue cannot be called when ReadState is: {0}", state);
                throw new InvalidOperationException(message);
            }
            state = BsonReadState.Type;
        }
        #endregion

        #region protected methods
        protected override void Dispose(
            bool disposing
        ) {
            if (disposing) {
                try {
                    Close();
                } catch { } // ignore exceptions
            }
            base.Dispose(disposing);
        }
        #endregion

        #region private methods
        private BsonReadState GetNextState() {
            switch (context.ContextType) {
                case ContextType.Array:
                case ContextType.Document:
                    return BsonReadState.Type;
                case ContextType.TopLevel:
                    return BsonReadState.Done;
                default:
                    throw new BsonInternalException("Unexpected ContextType");
            }
        }
        #endregion
    }
}<|MERGE_RESOLUTION|>--- conflicted
+++ resolved
@@ -47,11 +47,7 @@
         }
 
         public override BsonReaderBookmark GetBookmark() {
-<<<<<<< HEAD
-            return new BsonDocumentReaderBookmark(context.Clone(), state, currentBsonType);
-=======
             return new BsonDocumentReaderBookmark(state, currentBsonType, currentName, context, currentValue);
->>>>>>> cc43554e
         }
 
         public override void ReadBinaryData(
@@ -301,10 +297,6 @@
             BsonReaderBookmark bookmark
         ) {
             var documentReaderBookmark = (BsonDocumentReaderBookmark) bookmark;
-<<<<<<< HEAD
-            context = documentReaderBookmark.Context.Clone();
-=======
->>>>>>> cc43554e
             state = documentReaderBookmark.State;
             currentBsonType = documentReaderBookmark.CurrentBsonType;
             currentName = documentReaderBookmark.CurrentName;
