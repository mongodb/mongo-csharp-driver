/* Copyright 2010-present MongoDB Inc.
*
* Licensed under the Apache License, Version 2.0 (the "License");
* you may not use this file except in compliance with the License.
* You may obtain a copy of the License at
*
* http://www.apache.org/licenses/LICENSE-2.0
*
* Unless required by applicable law or agreed to in writing, software
* distributed under the License is distributed on an "AS IS" BASIS,
* WITHOUT WARRANTIES OR CONDITIONS OF ANY KIND, either express or implied.
* See the License for the specific language governing permissions and
* limitations under the License.
*/

using System;
using System.Collections.Generic;
using System.Linq;
using System.Reflection;
using System.Threading;
using System.Threading.Tasks;
using MongoDB.Bson;
using MongoDB.Bson.IO;
using MongoDB.Bson.Serialization;
using MongoDB.Driver.Core;
using MongoDB.Driver.Core.Bindings;
using MongoDB.Driver.Core.Clusters;
using MongoDB.Driver.Core.Misc;
using MongoDB.Driver.Core.Operations;
using MongoDB.Driver.Core.WireProtocol.Messages.Encoders;
using MongoDB.Driver.Encryption;
using MongoDB.Driver.Linq;

namespace MongoDB.Driver
{
    internal sealed class MongoDatabaseImpl : MongoDatabaseBase
    {
        // private fields
        private readonly IMongoClient _client;
        private readonly ICluster _cluster;
        private readonly DatabaseNamespace _databaseNamespace;
        private readonly LinqProvider _linqProvider;
        private readonly IOperationExecutor _operationExecutor;
        private readonly MongoDatabaseSettings _settings;

        // constructors
        public MongoDatabaseImpl(IMongoClient client, DatabaseNamespace databaseNamespace, MongoDatabaseSettings settings, ICluster cluster, IOperationExecutor operationExecutor)
        {
            _client = Ensure.IsNotNull(client, nameof(client));
            _databaseNamespace = Ensure.IsNotNull(databaseNamespace, nameof(databaseNamespace));
            _settings = Ensure.IsNotNull(settings, nameof(settings)).Freeze();
            _cluster = Ensure.IsNotNull(cluster, nameof(cluster));
            _operationExecutor = Ensure.IsNotNull(operationExecutor, nameof(operationExecutor));

            _linqProvider = _client.Settings.LinqProvider;
        }

        // public properties
        public override IMongoClient Client
        {
            get { return _client; }
        }

        public override DatabaseNamespace DatabaseNamespace
        {
            get { return _databaseNamespace; }
        }

        public override MongoDatabaseSettings Settings
        {
            get { return _settings; }
        }

        // public methods
        public override IAsyncCursor<TResult> Aggregate<TResult>(PipelineDefinition<NoPipelineInput, TResult> pipeline, AggregateOptions options, CancellationToken cancellationToken = default(CancellationToken))
        {
            return UsingImplicitSession(session => Aggregate(session, pipeline, options, cancellationToken), cancellationToken);
        }

        public override IAsyncCursor<TResult> Aggregate<TResult>(IClientSessionHandle session, PipelineDefinition<NoPipelineInput, TResult> pipeline, AggregateOptions options, CancellationToken cancellationToken = default(CancellationToken))
        {
            Ensure.IsNotNull(session, nameof(session));
            var renderedPipeline = Ensure.IsNotNull(pipeline, nameof(pipeline)).Render(NoPipelineInputSerializer.Instance, _settings.SerializerRegistry, _linqProvider);
            options = options ?? new AggregateOptions();

            var lastStage = renderedPipeline.Documents.LastOrDefault();
            var lastStageName = lastStage?.GetElement(0).Name;
            if (lastStage != null && (lastStageName == "$out" || lastStageName == "$merge"))
            {
                var aggregateOperation = CreateAggregateToCollectionOperation(renderedPipeline, options);
                ExecuteWriteOperation(session, aggregateOperation, cancellationToken);

                // we want to delay execution of the find because the user may
                // not want to iterate the results at all...
                var findOperation = CreateAggregateToCollectionFindOperation(lastStage, renderedPipeline.OutputSerializer, options);
                var forkedSession = session.Fork();
                var deferredCursor = new DeferredAsyncCursor<TResult>(
                    () => forkedSession.Dispose(),
                    ct => ExecuteReadOperation(forkedSession, findOperation, ReadPreference.Primary, ct),
                    ct => ExecuteReadOperationAsync(forkedSession, findOperation, ReadPreference.Primary, ct));
                return deferredCursor;
            }
            else
            {
                var aggregateOperation = CreateAggregateOperation(renderedPipeline, options);
                return ExecuteReadOperation(session, aggregateOperation, cancellationToken);
            }
        }

        public override Task<IAsyncCursor<TResult>> AggregateAsync<TResult>(PipelineDefinition<NoPipelineInput, TResult> pipeline, AggregateOptions options, CancellationToken cancellationToken = default(CancellationToken))
        {
            return UsingImplicitSessionAsync(session => AggregateAsync(session, pipeline, options, cancellationToken), cancellationToken);
        }

        public override async Task<IAsyncCursor<TResult>> AggregateAsync<TResult>(IClientSessionHandle session, PipelineDefinition<NoPipelineInput, TResult> pipeline, AggregateOptions options, CancellationToken cancellationToken = default(CancellationToken))
        {
            Ensure.IsNotNull(session, nameof(session));
            var renderedPipeline = Ensure.IsNotNull(pipeline, nameof(pipeline)).Render(NoPipelineInputSerializer.Instance, _settings.SerializerRegistry, _linqProvider);
            options = options ?? new AggregateOptions();

            var lastStage = renderedPipeline.Documents.LastOrDefault();
            var lastStageName = lastStage?.GetElement(0).Name;
            if (lastStage != null && (lastStageName == "$out" || lastStageName == "$merge"))
            {
                var aggregateOperation = CreateAggregateToCollectionOperation(renderedPipeline, options);
                await ExecuteWriteOperationAsync(session, aggregateOperation, cancellationToken).ConfigureAwait(false);

                // we want to delay execution of the find because the user may
                // not want to iterate the results at all...
                var findOperation = CreateAggregateToCollectionFindOperation(lastStage, renderedPipeline.OutputSerializer, options);
                var forkedSession = session.Fork();
                var deferredCursor = new DeferredAsyncCursor<TResult>(
                    () => forkedSession.Dispose(),
                    ct => ExecuteReadOperation(forkedSession, findOperation, ReadPreference.Primary, ct),
                    ct => ExecuteReadOperationAsync(forkedSession, findOperation, ReadPreference.Primary, ct));
                return await Task.FromResult<IAsyncCursor<TResult>>(deferredCursor).ConfigureAwait(false);
            }
            else
            {
                var aggregateOperation = CreateAggregateOperation(renderedPipeline, options);
                return await ExecuteReadOperationAsync(session, aggregateOperation, cancellationToken).ConfigureAwait(false);
            }
        }

        public override void AggregateToCollection<TResult>(PipelineDefinition<NoPipelineInput, TResult> pipeline, AggregateOptions options, CancellationToken cancellationToken = default(CancellationToken))
        {
            UsingImplicitSession(session => AggregateToCollection(session, pipeline, options, cancellationToken), cancellationToken);
        }

        public override void AggregateToCollection<TResult>(IClientSessionHandle session, PipelineDefinition<NoPipelineInput, TResult> pipeline, AggregateOptions options, CancellationToken cancellationToken = default(CancellationToken))
        {
            Ensure.IsNotNull(session, nameof(session));
            var renderedPipeline = Ensure.IsNotNull(pipeline, nameof(pipeline)).Render(NoPipelineInputSerializer.Instance, _settings.SerializerRegistry, _linqProvider);
            options = options ?? new AggregateOptions();

            var lastStage = renderedPipeline.Documents.LastOrDefault();
            var lastStageName = lastStage?.GetElement(0).Name;
            if (lastStage == null || (lastStageName != "$out" && lastStageName != "$merge"))
            {
                throw new InvalidOperationException("AggregateToCollection requires that the last stage be $out or $merge.");
            }
            else
            {
                var aggregateOperation = CreateAggregateToCollectionOperation(renderedPipeline, options);
                ExecuteWriteOperation(session, aggregateOperation, cancellationToken);
            }
        }

        public override Task AggregateToCollectionAsync<TResult>(PipelineDefinition<NoPipelineInput, TResult> pipeline, AggregateOptions options, CancellationToken cancellationToken = default(CancellationToken))
        {
            return UsingImplicitSessionAsync(session => AggregateToCollectionAsync(session, pipeline, options, cancellationToken), cancellationToken);
        }

        public override async Task AggregateToCollectionAsync<TResult>(IClientSessionHandle session, PipelineDefinition<NoPipelineInput, TResult> pipeline, AggregateOptions options, CancellationToken cancellationToken = default(CancellationToken))
        {
            Ensure.IsNotNull(session, nameof(session));
            var renderedPipeline = Ensure.IsNotNull(pipeline, nameof(pipeline)).Render(NoPipelineInputSerializer.Instance, _settings.SerializerRegistry, _linqProvider);
            options = options ?? new AggregateOptions();

            var lastStage = renderedPipeline.Documents.LastOrDefault();
            var lastStageName = lastStage?.GetElement(0).Name;
            if (lastStage == null || (lastStageName != "$out" && lastStageName != "$merge"))
            {
                throw new InvalidOperationException("AggregateToCollectionAsync requires that the last stage be $out or $merge.");
            }
            else
            {
                var aggregateOperation = CreateAggregateToCollectionOperation(renderedPipeline, options);
                await ExecuteWriteOperationAsync(session, aggregateOperation, cancellationToken).ConfigureAwait(false);
            }
        }

        public override void CreateCollection(string name, CreateCollectionOptions options, CancellationToken cancellationToken)
        {
            UsingImplicitSession(session => CreateCollection(session, name, options, cancellationToken), cancellationToken);
        }

        public override void CreateCollection(IClientSessionHandle session, string name, CreateCollectionOptions options, CancellationToken cancellationToken)
        {
            Ensure.IsNotNull(session, nameof(session));
            Ensure.IsNotNullOrEmpty(name, nameof(name));

            if (options == null)
            {
                CreateCollectionHelper<BsonDocument>(session, name, null, cancellationToken);
                return;
            }

            if (options.GetType() == typeof(CreateCollectionOptions))
            {
                var genericOptions = CreateCollectionOptions<BsonDocument>.CoercedFrom(options);
                CreateCollectionHelper<BsonDocument>(session, name, genericOptions, cancellationToken);
                return;
            }

            var genericMethodDefinition = typeof(MongoDatabaseImpl).GetTypeInfo().GetMethod("CreateCollectionHelper", BindingFlags.NonPublic | BindingFlags.Instance);
            var documentType = options.GetType().GetTypeInfo().GetGenericArguments()[0];
            var methodInfo = genericMethodDefinition.MakeGenericMethod(documentType);
            try
            {
                methodInfo.Invoke(this, new object[] { session, name, options, cancellationToken });
            }
            catch (TargetInvocationException exception)
            {
                throw exception.InnerException;
            }
        }

        public override Task CreateCollectionAsync(string name, CreateCollectionOptions options, CancellationToken cancellationToken)
        {
            return UsingImplicitSessionAsync(session => CreateCollectionAsync(session, name, options, cancellationToken), cancellationToken);
        }

        public override async Task CreateCollectionAsync(IClientSessionHandle session, string name, CreateCollectionOptions options, CancellationToken cancellationToken)
        {
            Ensure.IsNotNull(session, nameof(session));
            Ensure.IsNotNullOrEmpty(name, nameof(name));

            if (options == null)
            {
                await CreateCollectionHelperAsync<BsonDocument>(session, name, null, cancellationToken).ConfigureAwait(false);
                return;
            }

            if (options.GetType() == typeof(CreateCollectionOptions))
            {
                var genericOptions = CreateCollectionOptions<BsonDocument>.CoercedFrom(options);
                await CreateCollectionHelperAsync<BsonDocument>(session, name, genericOptions, cancellationToken).ConfigureAwait(false);
                return;
            }

            var genericMethodDefinition = typeof(MongoDatabaseImpl).GetTypeInfo().GetMethod("CreateCollectionHelperAsync", BindingFlags.NonPublic | BindingFlags.Instance);
            var documentType = options.GetType().GetTypeInfo().GetGenericArguments()[0];
            var methodInfo = genericMethodDefinition.MakeGenericMethod(documentType);
            try
            {
                await ((Task)methodInfo.Invoke(this, new object[] { session, name, options, cancellationToken })).ConfigureAwait(false);
            }
            catch (TargetInvocationException exception)
            {
                throw exception.InnerException;
            }
        }

        public override void CreateView<TDocument, TResult>(string viewName, string viewOn, PipelineDefinition<TDocument, TResult> pipeline, CreateViewOptions<TDocument> options = null, CancellationToken cancellationToken = default(CancellationToken))
        {
            UsingImplicitSession(session => CreateView(session, viewName, viewOn, pipeline, options, cancellationToken), cancellationToken);
        }

        public override void CreateView<TDocument, TResult>(IClientSessionHandle session, string viewName, string viewOn, PipelineDefinition<TDocument, TResult> pipeline, CreateViewOptions<TDocument> options = null, CancellationToken cancellationToken = default(CancellationToken))
        {
            Ensure.IsNotNull(session, nameof(session));
            Ensure.IsNotNull(viewName, nameof(viewName));
            Ensure.IsNotNull(viewOn, nameof(viewOn));
            Ensure.IsNotNull(pipeline, nameof(pipeline));
            options = options ?? new CreateViewOptions<TDocument>();
            var operation = CreateCreateViewOperation(viewName, viewOn, pipeline, options);
            ExecuteWriteOperation(session, operation, cancellationToken);
        }

        public override Task CreateViewAsync<TDocument, TResult>(string viewName, string viewOn, PipelineDefinition<TDocument, TResult> pipeline, CreateViewOptions<TDocument> options = null, CancellationToken cancellationToken = default(CancellationToken))
        {
            return UsingImplicitSessionAsync(session => CreateViewAsync(session, viewName, viewOn, pipeline, options, cancellationToken), cancellationToken);
        }

        public override Task CreateViewAsync<TDocument, TResult>(IClientSessionHandle session, string viewName, string viewOn, PipelineDefinition<TDocument, TResult> pipeline, CreateViewOptions<TDocument> options = null, CancellationToken cancellationToken = default(CancellationToken))
        {
            Ensure.IsNotNull(session, nameof(session));
            Ensure.IsNotNull(viewName, nameof(viewName));
            Ensure.IsNotNull(viewOn, nameof(viewOn));
            Ensure.IsNotNull(pipeline, nameof(pipeline));
            options = options ?? new CreateViewOptions<TDocument>();
            var operation = CreateCreateViewOperation(viewName, viewOn, pipeline, options);
            return ExecuteWriteOperationAsync(session, operation, cancellationToken);
        }

        public override void DropCollection(string name, CancellationToken cancellationToken)
        {
            DropCollection(name, options: null, cancellationToken);
        }

        public override void DropCollection(string name, DropCollectionOptions options, CancellationToken cancellationToken = default)
        {
            UsingImplicitSession(session => DropCollection(session, name, options, cancellationToken), cancellationToken);
        }

        public override void DropCollection(IClientSessionHandle session, string name, CancellationToken cancellationToken)
        {
            DropCollection(session, name, options: null, cancellationToken);
        }

        public override void DropCollection(IClientSessionHandle session, string name, DropCollectionOptions options, CancellationToken cancellationToken)
        {
            Ensure.IsNotNull(session, nameof(session));
            Ensure.IsNotNullOrEmpty(name, nameof(name));
            var operation = CreateDropCollectionOperation(name, options, session, cancellationToken);
            ExecuteWriteOperation(session, operation, cancellationToken);
        }

        public override Task DropCollectionAsync(string name, CancellationToken cancellationToken)
        {
            return DropCollectionAsync(name, options: null, cancellationToken);
        }

        public override Task DropCollectionAsync(string name, DropCollectionOptions options, CancellationToken cancellationToken)
        {
            return UsingImplicitSessionAsync(session => DropCollectionAsync(session, name, options, cancellationToken), cancellationToken);
        }

        public override Task DropCollectionAsync(IClientSessionHandle session, string name, CancellationToken cancellationToken)
        {
            return DropCollectionAsync(session, name, options: null, cancellationToken);
        }

        public override async Task DropCollectionAsync(IClientSessionHandle session, string name, DropCollectionOptions options, CancellationToken cancellationToken)
        {
            Ensure.IsNotNull(session, nameof(session));
            Ensure.IsNotNullOrEmpty(name, nameof(name));
            var operation = await CreateDropCollectionOperationAsync(name, options, session, cancellationToken).ConfigureAwait(false);
            await ExecuteWriteOperationAsync(session, operation, cancellationToken).ConfigureAwait(false);
        }

        public override IMongoCollection<TDocument> GetCollection<TDocument>(string name, MongoCollectionSettings settings)
        {
            Ensure.IsNotNullOrEmpty(name, nameof(name));

            settings = settings == null ?
                new MongoCollectionSettings() :
                settings.Clone();

            settings.ApplyDefaultValues(_settings);

            return new MongoCollectionImpl<TDocument>(this, new CollectionNamespace(_databaseNamespace, name), settings, _cluster, _operationExecutor);
        }

        public override IAsyncCursor<string> ListCollectionNames(ListCollectionNamesOptions options = null, CancellationToken cancellationToken = default(CancellationToken))
        {
            return UsingImplicitSession(session => ListCollectionNames(session, options, cancellationToken), cancellationToken);
        }

        public override IAsyncCursor<string> ListCollectionNames(IClientSessionHandle session, ListCollectionNamesOptions options = null, CancellationToken cancellationToken = default(CancellationToken))
        {
            Ensure.IsNotNull(session, nameof(session));
            var operation = CreateListCollectionNamesOperation(options);
            var effectiveReadPreference = ReadPreferenceResolver.GetEffectiveReadPreference(session, null, ReadPreference.Primary);
            var cursor = ExecuteReadOperation(session, operation, effectiveReadPreference, cancellationToken);
            return new BatchTransformingAsyncCursor<BsonDocument, string>(cursor, ExtractCollectionNames);
        }

        public override Task<IAsyncCursor<string>> ListCollectionNamesAsync(ListCollectionNamesOptions options = null, CancellationToken cancellationToken = default(CancellationToken))
        {
            return UsingImplicitSessionAsync(session => ListCollectionNamesAsync(session, options, cancellationToken), cancellationToken);
        }

        public override async Task<IAsyncCursor<string>> ListCollectionNamesAsync(IClientSessionHandle session, ListCollectionNamesOptions options = null, CancellationToken cancellationToken = default(CancellationToken))
        {
            Ensure.IsNotNull(session, nameof(session));
            var operation = CreateListCollectionNamesOperation(options);
            var effectiveReadPreference = ReadPreferenceResolver.GetEffectiveReadPreference(session, null, ReadPreference.Primary);
            var cursor = await ExecuteReadOperationAsync(session, operation, effectiveReadPreference, cancellationToken).ConfigureAwait(false);
            return new BatchTransformingAsyncCursor<BsonDocument, string>(cursor, ExtractCollectionNames);
        }

        public override IAsyncCursor<BsonDocument> ListCollections(ListCollectionsOptions options, CancellationToken cancellationToken)
        {
            return UsingImplicitSession(session => ListCollections(session, options, cancellationToken), cancellationToken);
        }

        public override IAsyncCursor<BsonDocument> ListCollections(IClientSessionHandle session, ListCollectionsOptions options, CancellationToken cancellationToken)
        {
            Ensure.IsNotNull(session, nameof(session));
            var operation = CreateListCollectionsOperation(options);
            var effectiveReadPreference = ReadPreferenceResolver.GetEffectiveReadPreference(session, null, ReadPreference.Primary);
            return ExecuteReadOperation(session, operation, effectiveReadPreference, cancellationToken);
        }

        public override Task<IAsyncCursor<BsonDocument>> ListCollectionsAsync(ListCollectionsOptions options, CancellationToken cancellationToken)
        {
            return UsingImplicitSessionAsync(session => ListCollectionsAsync(session, options, cancellationToken), cancellationToken);
        }

        public override Task<IAsyncCursor<BsonDocument>> ListCollectionsAsync(IClientSessionHandle session, ListCollectionsOptions options, CancellationToken cancellationToken)
        {
            Ensure.IsNotNull(session, nameof(session));
            var operation = CreateListCollectionsOperation(options);
            var effectiveReadPreference = ReadPreferenceResolver.GetEffectiveReadPreference(session, null, ReadPreference.Primary);
            return ExecuteReadOperationAsync(session, operation, effectiveReadPreference, cancellationToken);
        }

        public override void RenameCollection(string oldName, string newName, RenameCollectionOptions options, CancellationToken cancellationToken)
        {
            UsingImplicitSession(session => RenameCollection(session, oldName, newName, options, cancellationToken), cancellationToken);
        }

        public override void RenameCollection(IClientSessionHandle session, string oldName, string newName, RenameCollectionOptions options, CancellationToken cancellationToken)
        {
            Ensure.IsNotNull(session, nameof(session));
            Ensure.IsNotNullOrEmpty(oldName, nameof(oldName));
            Ensure.IsNotNullOrEmpty(newName, nameof(newName));
            options = options ?? new RenameCollectionOptions();

            var operation = CreateRenameCollectionOperation(oldName, newName, options);
            ExecuteWriteOperation(session, operation, cancellationToken);
        }

        public override Task RenameCollectionAsync(string oldName, string newName, RenameCollectionOptions options, CancellationToken cancellationToken)
        {
            return UsingImplicitSessionAsync(session => RenameCollectionAsync(session, oldName, newName, options, cancellationToken), cancellationToken);
        }

        public override Task RenameCollectionAsync(IClientSessionHandle session, string oldName, string newName, RenameCollectionOptions options, CancellationToken cancellationToken)
        {
            Ensure.IsNotNull(session, nameof(session));
            Ensure.IsNotNullOrEmpty(oldName, nameof(oldName));
            Ensure.IsNotNullOrEmpty(newName, nameof(newName));
            options = options ?? new RenameCollectionOptions();

            var operation = CreateRenameCollectionOperation(oldName, newName, options);
            return ExecuteWriteOperationAsync(session, operation, cancellationToken);
        }

        public override TResult RunCommand<TResult>(Command<TResult> command, ReadPreference readPreference = null, CancellationToken cancellationToken = default(CancellationToken))
        {
            return UsingImplicitSession(session => RunCommand(session, command, readPreference, cancellationToken), cancellationToken);
        }

        public override TResult RunCommand<TResult>(IClientSessionHandle session, Command<TResult> command, ReadPreference readPreference = null, CancellationToken cancellationToken = default(CancellationToken))
        {
            Ensure.IsNotNull(session, nameof(session));
            Ensure.IsNotNull(command, nameof(command));

            var operation = CreateRunCommandOperation(command);
            var effectiveReadPreference = ReadPreferenceResolver.GetEffectiveReadPreference(session, readPreference, ReadPreference.Primary);
            return ExecuteReadOperation(session, operation, effectiveReadPreference, cancellationToken);
        }

        public override Task<TResult> RunCommandAsync<TResult>(Command<TResult> command, ReadPreference readPreference = null, CancellationToken cancellationToken = default(CancellationToken))
        {
            return UsingImplicitSessionAsync(session => RunCommandAsync(session, command, readPreference, cancellationToken), cancellationToken);
        }

        public override Task<TResult> RunCommandAsync<TResult>(IClientSessionHandle session, Command<TResult> command, ReadPreference readPreference = null, CancellationToken cancellationToken = default(CancellationToken))
        {
            Ensure.IsNotNull(session, nameof(session));
            Ensure.IsNotNull(command, nameof(command));

            var operation = CreateRunCommandOperation(command);
            var effectiveReadPreference = ReadPreferenceResolver.GetEffectiveReadPreference(session, readPreference, ReadPreference.Primary);
            return ExecuteReadOperationAsync(session, operation, effectiveReadPreference, cancellationToken);
        }

        public override IChangeStreamCursor<TResult> Watch<TResult>(
            PipelineDefinition<ChangeStreamDocument<BsonDocument>, TResult> pipeline,
            ChangeStreamOptions options = null,
            CancellationToken cancellationToken = default(CancellationToken))
        {
            return UsingImplicitSession(session => Watch(session, pipeline, options, cancellationToken), cancellationToken);
        }

        public override IChangeStreamCursor<TResult> Watch<TResult>(
            IClientSessionHandle session,
            PipelineDefinition<ChangeStreamDocument<BsonDocument>, TResult> pipeline,
            ChangeStreamOptions options = null,
            CancellationToken cancellationToken = default(CancellationToken))
        {
            Ensure.IsNotNull(session, nameof(session));
            Ensure.IsNotNull(pipeline, nameof(pipeline));
            var operation = CreateChangeStreamOperation(pipeline, options);
            return ExecuteReadOperation(session, operation, cancellationToken);
        }

        public override Task<IChangeStreamCursor<TResult>> WatchAsync<TResult>(
            PipelineDefinition<ChangeStreamDocument<BsonDocument>, TResult> pipeline,
            ChangeStreamOptions options = null,
            CancellationToken cancellationToken = default(CancellationToken))
        {
            return UsingImplicitSessionAsync(session => WatchAsync(session, pipeline, options, cancellationToken), cancellationToken);
        }

        public override Task<IChangeStreamCursor<TResult>> WatchAsync<TResult>(
            IClientSessionHandle session,
            PipelineDefinition<ChangeStreamDocument<BsonDocument>, TResult> pipeline,
            ChangeStreamOptions options = null,
            CancellationToken cancellationToken = default(CancellationToken))
        {
            Ensure.IsNotNull(session, nameof(session));
            Ensure.IsNotNull(pipeline, nameof(pipeline));
            var operation = CreateChangeStreamOperation(pipeline, options);
            return ExecuteReadOperationAsync(session, operation, cancellationToken);
        }

        public override IMongoDatabase WithReadConcern(ReadConcern readConcern)
        {
            Ensure.IsNotNull(readConcern, nameof(readConcern));
            var newSettings = _settings.Clone();
            newSettings.ReadConcern = readConcern;
            return new MongoDatabaseImpl(_client, _databaseNamespace, newSettings, _cluster, _operationExecutor);
        }

        public override IMongoDatabase WithReadPreference(ReadPreference readPreference)
        {
            Ensure.IsNotNull(readPreference, nameof(readPreference));
            var newSettings = _settings.Clone();
            newSettings.ReadPreference = readPreference;
            return new MongoDatabaseImpl(_client, _databaseNamespace, newSettings, _cluster, _operationExecutor);
        }

        public override IMongoDatabase WithWriteConcern(WriteConcern writeConcern)
        {
            Ensure.IsNotNull(writeConcern, nameof(writeConcern));
            var newSettings = _settings.Clone();
            newSettings.WriteConcern = writeConcern;
            return new MongoDatabaseImpl(_client, _databaseNamespace, newSettings, _cluster, _operationExecutor);
        }

        // private methods
        private AggregateOperation<TResult> CreateAggregateOperation<TResult>(RenderedPipelineDefinition<TResult> renderedPipeline, AggregateOptions options)
        {
            var messageEncoderSettings = GetMessageEncoderSettings();
            return new AggregateOperation<TResult>(
                _databaseNamespace,
                renderedPipeline.Documents,
                renderedPipeline.OutputSerializer,
                messageEncoderSettings)
            {
                AllowDiskUse = options.AllowDiskUse,
                BatchSize = options.BatchSize,
                Collation = options.Collation,
                Comment = options.Comment,
                Hint = options.Hint,
                Let = options.Let,
                MaxAwaitTime = options.MaxAwaitTime,
                MaxTime = options.MaxTime,
                ReadConcern = _settings.ReadConcern,
                RetryRequested = _client.Settings.RetryReads,
#pragma warning disable 618
                UseCursor = options.UseCursor
#pragma warning restore 618
            };
        }

        private FindOperation<TResult> CreateAggregateToCollectionFindOperation<TResult>(BsonDocument outStage, IBsonSerializer<TResult> resultSerializer, AggregateOptions options)
        {
            CollectionNamespace outputCollectionNamespace;
            var stageName = outStage.GetElement(0).Name;
            switch (stageName)
            {
                case "$out":
                    {
                        var outValue = outStage[0];
                        DatabaseNamespace outputDatabaseNamespace;
                        string outputCollectionName;
                        if (outValue.IsString)
                        {
                            outputDatabaseNamespace = _databaseNamespace;
                            outputCollectionName = outValue.AsString;
                        }
                        else
                        {
                            outputDatabaseNamespace = new DatabaseNamespace(outValue["db"].AsString);
                            outputCollectionName = outValue["coll"].AsString;
                        }
                        outputCollectionNamespace = new CollectionNamespace(outputDatabaseNamespace, outputCollectionName);
                    }
                    break;
                case "$merge":
                    {
                        var mergeArguments = outStage[0].AsBsonDocument;
                        DatabaseNamespace outputDatabaseNamespace;
                        string outputCollectionName;
                        var into = mergeArguments["into"];
                        if (into.IsString)
                        {
                            outputDatabaseNamespace = _databaseNamespace;
                            outputCollectionName = into.AsString;
                        }
                        else
                        {
                            outputDatabaseNamespace = new DatabaseNamespace(into["db"].AsString);
                            outputCollectionName = into["coll"].AsString;
                        }
                        outputCollectionNamespace = new CollectionNamespace(outputDatabaseNamespace, outputCollectionName);
                    }
                    break;
                default:
                    throw new ArgumentException($"Unexpected stage name: {stageName}.");
            }

            // because auto encryption is not supported for non-collection commands.
            // So, an error will be thrown in the previous CreateAggregateToCollectionOperation step.
            // However, since we've added encryption configuration for CreateAggregateToCollectionOperation operation,
            // it's not superfluous to also add it here
            var messageEncoderSettings = GetMessageEncoderSettings();
            return new FindOperation<TResult>(outputCollectionNamespace, resultSerializer, messageEncoderSettings)
            {
                BatchSize = options.BatchSize,
                Collation = options.Collation,
                MaxTime = options.MaxTime,
                ReadConcern = _settings.ReadConcern,
                RetryRequested = _client.Settings.RetryReads
            };
        }

        private AggregateToCollectionOperation CreateAggregateToCollectionOperation<TResult>(RenderedPipelineDefinition<TResult> renderedPipeline, AggregateOptions options)
        {
            var messageEncoderSettings = GetMessageEncoderSettings();
            return new AggregateToCollectionOperation(
                _databaseNamespace,
                renderedPipeline.Documents,
                messageEncoderSettings)
            {
                AllowDiskUse = options.AllowDiskUse,
                BypassDocumentValidation = options.BypassDocumentValidation,
                Collation = options.Collation,
                Comment = options.Comment,
                Hint = options.Hint,
                Let = options.Let,
                MaxTime = options.MaxTime,
                ReadConcern = _settings.ReadConcern,
                ReadPreference = _settings.ReadPreference,
                WriteConcern = _settings.WriteConcern
            };
        }

        private void CreateCollectionHelper<TDocument>(IClientSessionHandle session, string name, CreateCollectionOptions<TDocument> options, CancellationToken cancellationToken)
        {
            options = options ?? new CreateCollectionOptions<TDocument>();

            var operation = CreateCreateCollectionOperation(name, options);
            ExecuteWriteOperation(session, operation, cancellationToken);
        }

        private Task CreateCollectionHelperAsync<TDocument>(IClientSessionHandle session, string name, CreateCollectionOptions<TDocument> options, CancellationToken cancellationToken)
        {
            options = options ?? new CreateCollectionOptions<TDocument>();

            var operation = CreateCreateCollectionOperation(name, options);
            return ExecuteWriteOperationAsync(session, operation, cancellationToken);
        }

        private IWriteOperation<BsonDocument> CreateCreateCollectionOperation<TDocument>(string name, CreateCollectionOptions<TDocument> options)
        {
            var serializerRegistry = options.SerializerRegistry ?? BsonSerializer.SerializerRegistry;
            var documentSerializer = options.DocumentSerializer ?? serializerRegistry.GetSerializer<TDocument>();

            var clusteredIndex = options.ClusteredIndex?.Render(documentSerializer, serializerRegistry);
            var validator = options.Validator?.Render(documentSerializer, serializerRegistry, _linqProvider);

            var collectionNamespace = new CollectionNamespace(_databaseNamespace, name);

            var effectiveEncryptedFields = EncryptedCollectionHelper.GetEffectiveEncryptedFields(collectionNamespace, options.EncryptedFields, _client.Settings?.AutoEncryptionOptions?.EncryptedFieldsMap);
            var messageEncoderSettings = GetMessageEncoderSettings(withGuidRepresentationUnspecified: effectiveEncryptedFields != null);

            return CreateCollectionOperation.CreateEncryptedCreateCollectionOperationIfConfigured(
                collectionNamespace,
                effectiveEncryptedFields,
                messageEncoderSettings,
                createCollectionOperationConfigurator: cco =>
                {
#pragma warning disable CS0618 // Type or member is obsolete
                    cco.AutoIndexId = options.AutoIndexId;
#pragma warning restore CS0618 // Type or member is obsolete
                    cco.Capped = options.Capped;
<<<<<<< HEAD
=======
                    cco.ChangeStreamPreAndPostImages = options.ChangeStreamPreAndPostImagesOptions?.BackingDocument;
>>>>>>> 826d8db1
                    cco.ClusteredIndex = clusteredIndex;
                    cco.Collation = options.Collation;
                    cco.ExpireAfter = options.ExpireAfter;
                    cco.IndexOptionDefaults = options.IndexOptionDefaults?.ToBsonDocument();
                    cco.MaxDocuments = options.MaxDocuments;
                    cco.MaxSize = options.MaxSize;
                    cco.NoPadding = options.NoPadding;
                    cco.StorageEngine = options.StorageEngine;
                    cco.TimeSeriesOptions = options.TimeSeriesOptions;
                    cco.UsePowerOf2Sizes = options.UsePowerOf2Sizes;
                    cco.ValidationAction = options.ValidationAction;
                    cco.ValidationLevel = options.ValidationLevel;
                    cco.Validator = validator;
                    cco.WriteConcern = _settings.WriteConcern;
                });
        }

        private CreateViewOperation CreateCreateViewOperation<TDocument, TResult>(string viewName, string viewOn, PipelineDefinition<TDocument, TResult> pipeline, CreateViewOptions<TDocument> options)
        {
            var serializerRegistry = options.SerializerRegistry ?? BsonSerializer.SerializerRegistry;
            var documentSerializer = options.DocumentSerializer ?? serializerRegistry.GetSerializer<TDocument>();
            var pipelineDocuments = pipeline.Render(documentSerializer, serializerRegistry, _linqProvider).Documents;
            return new CreateViewOperation(_databaseNamespace, viewName, viewOn, pipelineDocuments, GetMessageEncoderSettings())
            {
                Collation = options.Collation,
                WriteConcern = _settings.WriteConcern
            };
        }

        private IWriteOperation<BsonDocument> CreateDropCollectionOperation(string name, DropCollectionOptions options, IClientSessionHandle session, CancellationToken cancellationToken)
        {
            var collectionNamespace = new CollectionNamespace(_databaseNamespace, name);

            options = options ?? new DropCollectionOptions();

            var encryptedFieldsMap = _client.Settings?.AutoEncryptionOptions?.EncryptedFieldsMap;
            if (!EncryptedCollectionHelper.TryGetEffectiveEncryptedFields(collectionNamespace, options.EncryptedFields, encryptedFieldsMap, out var effectiveEncryptedFields))
            {
                if (encryptedFieldsMap != null)
                {
                    var listCollectionOptions = new ListCollectionsOptions() { Filter = $"{{ name : '{collectionNamespace.CollectionName}' }}" };
                    var currrentCollectionInfo = ListCollections(session, listCollectionOptions, cancellationToken).FirstOrDefault();
                    effectiveEncryptedFields = currrentCollectionInfo
                        ?.GetValue("options", defaultValue: null)
                        ?.AsBsonDocument
                        ?.GetValue("encryptedFields", defaultValue: null)
                        ?.ToBsonDocument();
                }
            }

            var messageEncoderSettings = GetMessageEncoderSettings(withGuidRepresentationUnspecified: effectiveEncryptedFields != null);
            return DropCollectionOperation.CreateEncryptedDropCollectionOperationIfConfigured(
                collectionNamespace,
                effectiveEncryptedFields,
                messageEncoderSettings,
                (dco) =>
                {
                    dco.WriteConcern = _settings.WriteConcern;
                });
        }

        private async Task<IWriteOperation<BsonDocument>> CreateDropCollectionOperationAsync(string name, DropCollectionOptions options, IClientSessionHandle session, CancellationToken cancellationToken)
        {
            var collectionNamespace = new CollectionNamespace(_databaseNamespace, name);

            options = options ?? new DropCollectionOptions();

            var encryptedFieldsMap = _client.Settings?.AutoEncryptionOptions?.EncryptedFieldsMap;
            if (!EncryptedCollectionHelper.TryGetEffectiveEncryptedFields(collectionNamespace, options.EncryptedFields, encryptedFieldsMap, out var effectiveEncryptedFields))
            {
                if (encryptedFieldsMap != null)
                {
                    var listCollectionOptions = new ListCollectionsOptions() { Filter = $"{{ name : '{collectionNamespace.CollectionName}' }}" };
                    var currentCollectionsInfo = await ListCollectionsAsync(session, listCollectionOptions, cancellationToken).ConfigureAwait(false);
                    var currentCollectionInfo = await currentCollectionsInfo.FirstOrDefaultAsync(cancellationToken).ConfigureAwait(false);
                    effectiveEncryptedFields = currentCollectionInfo
                        ?.GetValue("options", defaultValue: null)
                        ?.AsBsonDocument
                        ?.GetValue("encryptedFields", defaultValue: null)
                        ?.ToBsonDocument();
                }
            }

            var messageEncoderSettings = GetMessageEncoderSettings(withGuidRepresentationUnspecified: effectiveEncryptedFields != null);
            return DropCollectionOperation.CreateEncryptedDropCollectionOperationIfConfigured(
                collectionNamespace,
                effectiveEncryptedFields,
                messageEncoderSettings,
                (dco) =>
                {
                    dco.WriteConcern = _settings.WriteConcern;
                });
        }

        private ListCollectionsOperation CreateListCollectionNamesOperation(ListCollectionNamesOptions options)
        {
            var messageEncoderSettings = GetMessageEncoderSettings();
            return new ListCollectionsOperation(_databaseNamespace, messageEncoderSettings)
            {
                AuthorizedCollections = options?.AuthorizedCollections,
                Comment = options?.Comment,
                Filter = options?.Filter?.Render(_settings.SerializerRegistry.GetSerializer<BsonDocument>(), _settings.SerializerRegistry, _linqProvider),
                NameOnly = true,
                RetryRequested = _client.Settings.RetryReads
            };
        }

        private ListCollectionsOperation CreateListCollectionsOperation(ListCollectionsOptions options)
        {
            var messageEncoderSettings = GetMessageEncoderSettings();
            return new ListCollectionsOperation(_databaseNamespace, messageEncoderSettings)
            {
                BatchSize = options?.BatchSize,
                Comment = options?.Comment,
                Filter = options?.Filter?.Render(_settings.SerializerRegistry.GetSerializer<BsonDocument>(), _settings.SerializerRegistry, _linqProvider),
                RetryRequested = _client.Settings.RetryReads
            };
        }

        private IReadBinding CreateReadBinding(IClientSessionHandle session, ReadPreference readPreference)
        {
            if (session.IsInTransaction && readPreference.ReadPreferenceMode != ReadPreferenceMode.Primary)
            {
                throw new InvalidOperationException("Read preference in a transaction must be primary.");
            }

            return ChannelPinningHelper.CreateReadBinding(_cluster, session.WrappedCoreSession.Fork(), readPreference);
        }

        private IWriteBindingHandle CreateReadWriteBinding(IClientSessionHandle session)
        {
            return ChannelPinningHelper.CreateReadWriteBinding(_cluster, session.WrappedCoreSession.Fork());
        }

        private RenameCollectionOperation CreateRenameCollectionOperation(string oldName, string newName, RenameCollectionOptions options)
        {
            var messageEncoderSettings = GetMessageEncoderSettings();
            return new RenameCollectionOperation(
                new CollectionNamespace(_databaseNamespace, oldName),
                new CollectionNamespace(_databaseNamespace, newName),
                messageEncoderSettings)
            {
                DropTarget = options.DropTarget,
                WriteConcern = _settings.WriteConcern
            };
        }

        private ReadCommandOperation<TResult> CreateRunCommandOperation<TResult>(Command<TResult> command)
        {
            var renderedCommand = command.Render(_settings.SerializerRegistry);
            var messageEncoderSettings = GetMessageEncoderSettings();
            return new ReadCommandOperation<TResult>(_databaseNamespace, renderedCommand.Document, renderedCommand.ResultSerializer, messageEncoderSettings)
            {
                RetryRequested = false
            };
        }

        private ChangeStreamOperation<TResult> CreateChangeStreamOperation<TResult>(
            PipelineDefinition<ChangeStreamDocument<BsonDocument>, TResult> pipeline,
            ChangeStreamOptions options)
        {
            return ChangeStreamHelper.CreateChangeStreamOperation(
                this,
                pipeline,
                _linqProvider,
                options,
                _settings.ReadConcern,
                GetMessageEncoderSettings(),
                _client.Settings.RetryReads);
        }

        private IEnumerable<string> ExtractCollectionNames(IEnumerable<BsonDocument> collections)
        {
            return collections.Select(collection => collection["name"].AsString);
        }

        private T ExecuteReadOperation<T>(IClientSessionHandle session, IReadOperation<T> operation, CancellationToken cancellationToken)
        {
            var readPreference = ReadPreferenceResolver.GetEffectiveReadPreference(session, null, _settings.ReadPreference);
            return ExecuteReadOperation(session, operation, readPreference, cancellationToken);
        }

        private T ExecuteReadOperation<T>(IClientSessionHandle session, IReadOperation<T> operation, ReadPreference readPreference, CancellationToken cancellationToken)
        {
            using (var binding = CreateReadBinding(session, readPreference))
            {
                return _operationExecutor.ExecuteReadOperation(binding, operation, cancellationToken);
            }
        }

        private Task<T> ExecuteReadOperationAsync<T>(IClientSessionHandle session, IReadOperation<T> operation, CancellationToken cancellationToken)
        {
            var readPreference = ReadPreferenceResolver.GetEffectiveReadPreference(session, null, _settings.ReadPreference);
            return ExecuteReadOperationAsync(session, operation, readPreference, cancellationToken);
        }

        private async Task<T> ExecuteReadOperationAsync<T>(IClientSessionHandle session, IReadOperation<T> operation, ReadPreference readPreference, CancellationToken cancellationToken)
        {
            using (var binding = CreateReadBinding(session, readPreference))
            {
                return await _operationExecutor.ExecuteReadOperationAsync(binding, operation, cancellationToken).ConfigureAwait(false);
            }
        }

        private T ExecuteWriteOperation<T>(IClientSessionHandle session, IWriteOperation<T> operation, CancellationToken cancellationToken)
        {
            using (var binding = CreateReadWriteBinding(session))
            {
                return _operationExecutor.ExecuteWriteOperation(binding, operation, cancellationToken);
            }
        }

        private async Task<T> ExecuteWriteOperationAsync<T>(IClientSessionHandle session, IWriteOperation<T> operation, CancellationToken cancellationToken)
        {
            using (var binding = CreateReadWriteBinding(session))
            {
                return await _operationExecutor.ExecuteWriteOperationAsync(binding, operation, cancellationToken).ConfigureAwait(false);
            }
        }

        private MessageEncoderSettings GetMessageEncoderSettings(bool withGuidRepresentationUnspecified = false)
        {
            var messageEncoderSettings = new MessageEncoderSettings
            {
                { MessageEncoderSettingsName.ReadEncoding, _settings.ReadEncoding ?? Utf8Encodings.Strict },
                { MessageEncoderSettingsName.WriteEncoding, _settings.WriteEncoding ?? Utf8Encodings.Strict }
            };
#pragma warning disable 618
            if (BsonDefaults.GuidRepresentationMode == GuidRepresentationMode.V2)
            {
                messageEncoderSettings.Add(MessageEncoderSettingsName.GuidRepresentation, withGuidRepresentationUnspecified ? GuidRepresentation.Unspecified : _settings.GuidRepresentation);
            }
#pragma warning restore 618

            if (_client is MongoClient mongoClient)
            {
                mongoClient.ConfigureAutoEncryptionMessageEncoderSettings(messageEncoderSettings);
            }

            return messageEncoderSettings;
        }

        private void UsingImplicitSession(Action<IClientSessionHandle> func, CancellationToken cancellationToken)
        {
            using (var session = _operationExecutor.StartImplicitSession(cancellationToken))
            {
                func(session);
            }
        }

        private TResult UsingImplicitSession<TResult>(Func<IClientSessionHandle, TResult> func, CancellationToken cancellationToken)
        {
            using (var session = _operationExecutor.StartImplicitSession(cancellationToken))
            {
                return func(session);
            }
        }

        private async Task UsingImplicitSessionAsync(Func<IClientSessionHandle, Task> funcAsync, CancellationToken cancellationToken)
        {
            using (var session = await _operationExecutor.StartImplicitSessionAsync(cancellationToken).ConfigureAwait(false))
            {
                await funcAsync(session).ConfigureAwait(false);
            }
        }

        private async Task<TResult> UsingImplicitSessionAsync<TResult>(Func<IClientSessionHandle, Task<TResult>> funcAsync, CancellationToken cancellationToken)
        {
            using (var session = await _operationExecutor.StartImplicitSessionAsync(cancellationToken).ConfigureAwait(false))
            {
                return await funcAsync(session).ConfigureAwait(false);
            }
        }
    }
}<|MERGE_RESOLUTION|>--- conflicted
+++ resolved
@@ -681,10 +681,7 @@
                     cco.AutoIndexId = options.AutoIndexId;
 #pragma warning restore CS0618 // Type or member is obsolete
                     cco.Capped = options.Capped;
-<<<<<<< HEAD
-=======
                     cco.ChangeStreamPreAndPostImages = options.ChangeStreamPreAndPostImagesOptions?.BackingDocument;
->>>>>>> 826d8db1
                     cco.ClusteredIndex = clusteredIndex;
                     cco.Collation = options.Collation;
                     cco.ExpireAfter = options.ExpireAfter;
