<Project Sdk="Microsoft.NET.Sdk">
  <PropertyGroup>
    <IsWindows Condition="$([MSBuild]::IsOSPlatform('Windows'))">true</IsWindows>
  </PropertyGroup>

  <PropertyGroup>
    <TargetFrameworks>netstandard2.0;netstandard2.1;net472</TargetFrameworks>
    <TargetFrameworks Condition="'$(IsWindows)'!='true'">netstandard2.0;netstandard2.1</TargetFrameworks>
    <LangVersion>9</LangVersion>
    <TreatWarningsAsErrors>true</TreatWarningsAsErrors>
    <WarningsAsErrors />
    <CodeAnalysisRuleSet>..\..\MongoDB.ruleset</CodeAnalysisRuleSet>
  </PropertyGroup>

  <PropertyGroup>
    <AssemblyTitle>MongoDB.Driver</AssemblyTitle>
    <Product>MongoDB.Driver</Product>
    <Company>MongoDB Inc.</Company>
    <Copyright>Copyright © 2010-present MongoDB Inc.</Copyright>
    <Description>Official MongoDB supported driver for MongoDB. See https://www.mongodb.com/docs/drivers/csharp/ for more details.</Description>
    <Authors>MongoDB Inc.</Authors>
    <PackageIcon>packageIcon.png</PackageIcon>
    <PackageRequireLicenseAcceptance>true</PackageRequireLicenseAcceptance>
    <PackageDescription>Official .NET driver for MongoDB.</PackageDescription>
    <PackageProjectUrl>https://www.mongodb.com/docs/drivers/csharp/</PackageProjectUrl>
    <PackageLicenseFile>License.txt</PackageLicenseFile>
    <PackageTags>mongodb;mongo;nosql</PackageTags>
    <PackageLanguage>en-US</PackageLanguage>
    <IncludeSymbols>true</IncludeSymbols>
    <SymbolPackageFormat>snupkg</SymbolPackageFormat>
    <PublishRepositoryUrl>true</PublishRepositoryUrl>
  </PropertyGroup>

  <PropertyGroup Condition="'$(Version)'==''">
    <Version>0.0.0-local</Version>
  </PropertyGroup>

  <PropertyGroup>
    <DefineConstants>TRACE</DefineConstants>
  </PropertyGroup>

  <ItemGroup>
    <PackageReference Include="Microsoft.NETFramework.ReferenceAssemblies" PrivateAssets="All" Version="1.0.0" />
  </ItemGroup>

  <PropertyGroup>
    <GenerateDocumentationFile>true</GenerateDocumentationFile>
  </PropertyGroup>
  <ItemGroup>
    <PackageReference Include="Microsoft.CodeAnalysis.FxCopAnalyzers" Version="2.6.2" PrivateAssets="All" />
<<<<<<< HEAD
    <PackageReference Include="MongoDB.Libmongocrypt" Version="1.5.3" />
=======
    <PackageReference Include="MongoDB.Libmongocrypt" Version="1.5.0.5" />
>>>>>>> 03097ef1
    <PackageReference Include="Microsoft.SourceLink.GitHub" Version="1.1.1">
      <PrivateAssets>all</PrivateAssets>
      <IncludeAssets>runtime; build; native; contentfiles; analyzers</IncludeAssets>
    </PackageReference>
  </ItemGroup>

  <ItemGroup>
    <ProjectReference Include="..\MongoDB.Bson\MongoDB.Bson.csproj" />
    <ProjectReference Include="..\MongoDB.Driver.Core\MongoDB.Driver.Core.csproj" />
  </ItemGroup>

  <ItemGroup>
    <None Include="..\..\License.txt" Pack="true" PackagePath="$(PackageLicenseFile)" />
    <None Include="..\..\packageIcon.png" Pack="true" PackagePath="" />
  </ItemGroup>

</Project><|MERGE_RESOLUTION|>--- conflicted
+++ resolved
@@ -48,11 +48,7 @@
   </PropertyGroup>
   <ItemGroup>
     <PackageReference Include="Microsoft.CodeAnalysis.FxCopAnalyzers" Version="2.6.2" PrivateAssets="All" />
-<<<<<<< HEAD
-    <PackageReference Include="MongoDB.Libmongocrypt" Version="1.5.3" />
-=======
     <PackageReference Include="MongoDB.Libmongocrypt" Version="1.5.0.5" />
->>>>>>> 03097ef1
     <PackageReference Include="Microsoft.SourceLink.GitHub" Version="1.1.1">
       <PrivateAssets>all</PrivateAssets>
       <IncludeAssets>runtime; build; native; contentfiles; analyzers</IncludeAssets>
