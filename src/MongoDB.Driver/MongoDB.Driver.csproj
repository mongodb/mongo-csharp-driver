﻿<?xml version="1.0" encoding="utf-8"?>
<Project ToolsVersion="4.0" DefaultTargets="Build" xmlns="http://schemas.microsoft.com/developer/msbuild/2003">
  <PropertyGroup>
    <Configuration Condition=" '$(Configuration)' == '' ">Debug</Configuration>
    <Platform Condition=" '$(Platform)' == '' ">AnyCPU</Platform>
    <ProductVersion>9.0.30729</ProductVersion>
    <SchemaVersion>2.0</SchemaVersion>
    <ProjectGuid>{AE5166CD-76B0-4911-BD80-CED9521F37A1}</ProjectGuid>
    <OutputType>Library</OutputType>
    <AppDesignerFolder>Properties</AppDesignerFolder>
    <RootNamespace>MongoDB.Driver</RootNamespace>
    <AssemblyName>MongoDB.Driver</AssemblyName>
    <TargetFrameworkVersion>v4.5</TargetFrameworkVersion>
    <FileAlignment>512</FileAlignment>
    <FileUpgradeFlags>
    </FileUpgradeFlags>
    <OldToolsVersion>3.5</OldToolsVersion>
    <UpgradeBackupLocation />
    <PublishUrl>publish\</PublishUrl>
    <Install>true</Install>
    <InstallFrom>Disk</InstallFrom>
    <UpdateEnabled>false</UpdateEnabled>
    <UpdateMode>Foreground</UpdateMode>
    <UpdateInterval>7</UpdateInterval>
    <UpdateIntervalUnits>Days</UpdateIntervalUnits>
    <UpdatePeriodically>false</UpdatePeriodically>
    <UpdateRequired>false</UpdateRequired>
    <MapFileExtensions>true</MapFileExtensions>
    <ApplicationRevision>0</ApplicationRevision>
    <ApplicationVersion>1.0.0.%2a</ApplicationVersion>
    <IsWebBootstrapper>false</IsWebBootstrapper>
    <UseApplicationTrust>false</UseApplicationTrust>
    <BootstrapperEnabled>true</BootstrapperEnabled>
    <TargetFrameworkProfile />
  </PropertyGroup>
  <PropertyGroup Condition=" '$(Configuration)|$(Platform)' == 'Debug|AnyCPU' ">
    <DebugSymbols>true</DebugSymbols>
    <DebugType>full</DebugType>
    <Optimize>false</Optimize>
    <OutputPath>bin\Debug\</OutputPath>
    <DefineConstants>DEBUG;TRACE</DefineConstants>
    <ErrorReport>prompt</ErrorReport>
    <WarningLevel>4</WarningLevel>
    <CodeAnalysisRuleSet>AllRules.ruleset</CodeAnalysisRuleSet>
    <DocumentationFile>bin\Debug\MongoDB.Driver.XML</DocumentationFile>
    <TreatWarningsAsErrors>true</TreatWarningsAsErrors>
    <Prefer32Bit>false</Prefer32Bit>
  </PropertyGroup>
  <PropertyGroup Condition=" '$(Configuration)|$(Platform)' == 'Release|AnyCPU' ">
    <DebugType>pdbonly</DebugType>
    <Optimize>true</Optimize>
    <OutputPath>bin\Release\</OutputPath>
    <DefineConstants>TRACE</DefineConstants>
    <ErrorReport>prompt</ErrorReport>
    <WarningLevel>4</WarningLevel>
    <CodeAnalysisRuleSet>AllRules.ruleset</CodeAnalysisRuleSet>
    <DocumentationFile>bin\Release\MongoDB.Driver.XML</DocumentationFile>
    <Prefer32Bit>false</Prefer32Bit>
    <TreatWarningsAsErrors>true</TreatWarningsAsErrors>
  </PropertyGroup>
  <PropertyGroup>
    <SignAssembly>false</SignAssembly>
  </PropertyGroup>
  <PropertyGroup>
    <AssemblyOriginatorKeyFile>..\Keys\TemporaryKeyPair.snk</AssemblyOriginatorKeyFile>
  </PropertyGroup>
  <ItemGroup>
    <Reference Include="System" />
    <Reference Include="System.Core" />
  </ItemGroup>
  <ItemGroup>
    <Compile Include="..\MongoDB.Shared\GlobalAssemblyInfo.cs">
      <Link>Properties\GlobalAssemblyInfo.cs</Link>
    </Compile>
    <Compile Include="..\MongoDB.Shared\Hasher.cs">
      <Link>Support\Hasher.cs</Link>
    </Compile>
    <Compile Include="AggregateFluent.cs" />
    <Compile Include="BulkWriteError.cs" />
    <Compile Include="IAggregateFluentExtensions.cs" />
    <Compile Include="AggregateOptions.cs" />
    <Compile Include="AggregateEnumerable.cs" />
    <Compile Include="BsonDocumentHelper.cs" />
    <Compile Include="Builders\UpdateCurrentDateType.cs" />
    <Compile Include="BulkWriteOptions.cs" />
    <Compile Include="Communication\ClusterKey.cs" />
    <Compile Include="Communication\ClusterRegistry.cs" />
    <Compile Include="Communication\ConnectionModeExtensionMethods.cs" />
    <Compile Include="CountOptions.cs" />
    <Compile Include="CreateIndexOptions.cs" />
    <Compile Include="IAggregateFluent.cs" />
    <Compile Include="IFindFluent.cs" />
    <Compile Include="IFindFluentExtensions.cs" />
    <Compile Include="IMongoCollectionExtensions.cs" />
    <Compile Include="IMongoIndexManager.cs" />
<<<<<<< HEAD
    <Compile Include="Linq\Expressions\ExpressionValueGetter.cs" />
=======
    <Compile Include="InsertManyOptions.cs" />
    <Compile Include="Linq\Expressions\AggregationExpression.cs" />
    <Compile Include="Linq\Expressions\AggregationType.cs" />
    <Compile Include="Linq\Expressions\DocumentExpression.cs" />
    <Compile Include="Linq\Expressions\FieldExpression.cs" />
    <Compile Include="Linq\Expressions\FieldExpressionGatherer.cs" />
    <Compile Include="Linq\Expressions\IBsonSerializationInfoExpression.cs" />
    <Compile Include="Linq\Expressions\MongoExpression.cs" />
    <Compile Include="Linq\Expressions\MongoExpressionType.cs" />
    <Compile Include="Linq\Expressions\MongoExpressionVisitor.cs" />
    <Compile Include="Linq\Processors\GroupSerializationInfoBinder.cs" />
    <Compile Include="Linq\Processors\SerializationInfoBinder.cs" />
    <Compile Include="Linq\Translators\AggregateProjectionTranslator.cs" />
    <Compile Include="Linq\Translators\FindProjectionTranslator.cs" />
    <Compile Include="Linq\Translators\ProjectedObject.cs" />
    <Compile Include="Linq\Translators\ProjectedObjectDeserializer.cs" />
    <Compile Include="Linq\Translators\ProjectionInfo.cs" />
    <Compile Include="ListCollectionsOptions.cs" />
>>>>>>> e5ad031d
    <Compile Include="Operations\AddUserOperation.cs" />
    <Compile Include="Operations\AddUserUsingUserManagementCommandsOperation.cs" />
    <Compile Include="Operations\AddUserUsingSystemUsersCollectionOperation.cs" />
    <Compile Include="Operations\DropUserOperation.cs" />
    <Compile Include="Operations\DropUserUsingUserManagementCommandsOperation.cs" />
    <Compile Include="Operations\DropUserUsingSystemUsersCollectionOperation.cs" />
    <Compile Include="Operations\FindUsersOperation.cs" />
    <Compile Include="Operations\FindUsersUsingUserManagementCommandsOperation.cs" />
    <Compile Include="Operations\FindUsersUsingSystemUsersCollectionOperation.cs" />
    <Compile Include="RenameCollectionOptions.cs" />
    <Compile Include="CreateCollectionOptions.cs" />
    <Compile Include="DistinctOptions.cs" />
    <Compile Include="ExplainVerbosity.cs" />
    <Compile Include="FindFluent.cs" />
    <Compile Include="FindOptions.cs" />
    <Compile Include="FindOneAndDeleteOptions.cs" />
    <Compile Include="FindOneAndReplaceOptions.cs" />
    <Compile Include="FindOneAndUpdateOptions.cs" />
    <Compile Include="GeoJsonObjectModel\Serializers\GeoJsonObjectSerializerHelper.cs" />
    <Compile Include="IMongoClient.cs" />
    <Compile Include="IMongoCollection.cs" />
    <Compile Include="IMongoDatabase.cs" />
    <Compile Include="DeleteResult.cs" />
    <Compile Include="InsertOneModel.cs" />
    <Compile Include="ReplaceOneModel.cs" />
    <Compile Include="CursorType.cs" />
    <Compile Include="ReturnDocument.cs" />
    <Compile Include="Support\TaskExtensions.cs" />
    <Compile Include="Sync\AsyncCursorEnumeratorAdapter.cs" />
    <Compile Include="Sync\IClusterExtensions.cs" />
    <Compile Include="Sync\IOperationExtensions.cs" />
    <Compile Include="Sync\IServerExtensions.cs" />
    <Compile Include="UpdateOptions.cs" />
    <Compile Include="UpdateOneModel.cs" />
    <Compile Include="UpdateManyModel.cs" />
    <Compile Include="DeleteManyModel.cs" />
    <Compile Include="DeleteOneModel.cs" />
    <Compile Include="IOperationExecutor.cs" />
    <Compile Include="MongoCollectionImpl.cs" />
    <Compile Include="MongoDatabaseImpl.cs" />
    <Compile Include="OperationExecutor.cs" />
    <Compile Include="ParallelScanArgs.cs" />
    <Compile Include="ReplaceOneResult.cs" />
    <Compile Include="UpdateResult.cs" />
    <Compile Include="WriteConcernError.cs" />
    <Compile Include="BulkWriteResult.cs" />
    <Compile Include="BulkWriteUpsert.cs" />
    <Compile Include="MongoBulkWriteException.cs" />
    <Compile Include="Support\IndexMap.cs" />
    <Compile Include="Operations\BulkWriteOperation.cs" />
    <Compile Include="Operations\BulkWriteRequestBuilder.cs" />
    <Compile Include="Operations\BulkUpdateRequestBuilder.cs" />
    <Compile Include="DistinctArgs.cs" />
    <Compile Include="FeatureId.cs" />
    <Compile Include="CountArgs.cs" />
    <Compile Include="EvalArgs.cs" />
    <Compile Include="FindAndModifyArgs.cs" />
    <Compile Include="AggregateArgs.cs" />
    <Compile Include="Builders\BuilderBase.cs" />
    <Compile Include="Builders\CollectionOptionsBuilder.cs" />
    <Compile Include="Builders\FieldsBuilder.cs" />
    <Compile Include="Builders\GeoHaystackSearchOptionsBuilder.cs" />
    <Compile Include="Builders\GeoNearOptionsBuilder.cs" />
    <Compile Include="Builders\GroupByBuilder.cs" />
    <Compile Include="Builders\IndexKeysBuilder.cs" />
    <Compile Include="Builders\IndexOptionsBuilder.cs" />
    <Compile Include="Builders\MapReduceOptionsBuilder.cs" />
    <Compile Include="Builders\PushEachOptions.cs" />
    <Compile Include="Builders\QueryBuilder.cs" />
    <Compile Include="Builders\SortByBuilder.cs" />
    <Compile Include="Builders\UpdateBuilder.cs" />
    <Compile Include="CommandResults\CollectionStatsResult.cs" />
    <Compile Include="CommandResults\CommandResult.cs" />
    <Compile Include="CommandResults\CommandResultSerializer.cs" />
    <Compile Include="CommandResults\DatabaseStatsResult.cs" />
    <Compile Include="CommandResults\DistinctCommandResult.cs" />
    <Compile Include="CommandResults\DistinctCommandResultSerializer.cs" />
    <Compile Include="CommandResults\FindAndModifyResult.cs" />
    <Compile Include="CommandResults\GeoHaystackSearchResult.cs" />
    <Compile Include="CommandResults\GeoNearResult.cs" />
    <Compile Include="CommandResults\GetProfilingLevelResult.cs" />
    <Compile Include="CommandResults\IsMasterResult.cs" />
    <Compile Include="CommandResults\ValidateCollectionResult.cs" />
    <Compile Include="Communication\MongoServerInstanceType.cs" />
    <Compile Include="EvalFlags.cs" />
    <Compile Include="FindAndRemoveArgs.cs" />
    <Compile Include="FindOneArgs.cs" />
    <Compile Include="GeoHaystackSearchArgs.cs" />
    <Compile Include="GeoJsonObjectModel\GeoJson.cs" />
    <Compile Include="GeoJsonObjectModel\GeoJsonBoundingBox.cs" />
    <Compile Include="GeoJsonObjectModel\GeoJsonCoordinateReferenceSystem.cs" />
    <Compile Include="GeoJsonObjectModel\GeoJsonFeature.cs" />
    <Compile Include="GeoJsonObjectModel\GeoJsonFeatureArgs.cs" />
    <Compile Include="GeoJsonObjectModel\GeoJsonFeatureCollection.cs" />
    <Compile Include="GeoJsonObjectModel\GeoJsonGeometry.cs" />
    <Compile Include="GeoJsonObjectModel\GeoJsonGeometryCollection.cs" />
    <Compile Include="GeoJsonObjectModel\GeoJsonLinearRingCoordinates.cs" />
    <Compile Include="GeoJsonObjectModel\GeoJsonLineString.cs" />
    <Compile Include="GeoJsonObjectModel\GeoJsonLineStringCoordinates.cs" />
    <Compile Include="GeoJsonObjectModel\GeoJsonLinkedCoordinateReferenceSystem.cs" />
    <Compile Include="GeoJsonObjectModel\GeoJsonMultiLineString.cs" />
    <Compile Include="GeoJsonObjectModel\GeoJsonMultiLineStringCoordinates.cs" />
    <Compile Include="GeoJsonObjectModel\GeoJsonMultiPoint.cs" />
    <Compile Include="GeoJsonObjectModel\GeoJsonMultiPointCoordinates.cs" />
    <Compile Include="GeoJsonObjectModel\GeoJsonMultiPolygonCoordinates.cs" />
    <Compile Include="GeoJsonObjectModel\GeoJsonMultiPolygon.cs" />
    <Compile Include="GeoJsonObjectModel\GeoJsonNamedCoordinateReferenceSystem.cs" />
    <Compile Include="GeoJsonObjectModel\GeoJsonObject.cs" />
    <Compile Include="GeoJsonObjectModel\GeoJsonObjectArgs.cs" />
    <Compile Include="GeoJsonObjectModel\GeoJsonObjectType.cs" />
    <Compile Include="GeoJsonObjectModel\GeoJsonPoint.cs" />
    <Compile Include="GeoJsonObjectModel\GeoJsonPolygon.cs" />
    <Compile Include="GeoJsonObjectModel\GeoJsonPolygonCoordinates.cs" />
    <Compile Include="GeoJsonObjectModel\GeoJsonCoordinates.cs" />
    <Compile Include="GeoJsonObjectModel\GeoJson2DCoordinates.cs" />
    <Compile Include="GeoJsonObjectModel\GeoJson3DCoordinates.cs" />
    <Compile Include="GeoJsonObjectModel\GeoJson2DGeographicCoordinates.cs" />
    <Compile Include="GeoJsonObjectModel\GeoJson3DGeographicCoordinates.cs" />
    <Compile Include="GeoJsonObjectModel\GeoJson2DProjectedCoordinates.cs" />
    <Compile Include="GeoJsonObjectModel\GeoJson3DProjectedCoordinates.cs" />
    <Compile Include="GeoJsonObjectModel\Serializers\GeoJson2DGeographicCoordinatesSerializer.cs" />
    <Compile Include="GeoJsonObjectModel\Serializers\GeoJson2DProjectedCoordinatesSerializer.cs" />
    <Compile Include="GeoJsonObjectModel\Serializers\GeoJson3DCoordinatesSerializer.cs" />
    <Compile Include="GeoJsonObjectModel\Serializers\GeoJson3DGeographicCoordinatesSerializer.cs" />
    <Compile Include="GeoJsonObjectModel\Serializers\GeoJson3DProjectedCoordinatesSerializer.cs" />
    <Compile Include="GeoJsonObjectModel\Serializers\GeoJsonBoundingBoxSerializer.cs" />
    <Compile Include="GeoJsonObjectModel\Serializers\GeoJsonCoordinateReferenceSystemSerializer.cs" />
    <Compile Include="GeoJsonObjectModel\Serializers\GeoJsonCoordinatesSerializer.cs" />
    <Compile Include="GeoJsonObjectModel\Serializers\GeoJsonFeatureCollectionSerializer.cs" />
    <Compile Include="GeoJsonObjectModel\Serializers\GeoJsonFeatureSerializer.cs" />
    <Compile Include="GeoJsonObjectModel\Serializers\GeoJsonGeometryCollectionSerializer.cs" />
    <Compile Include="GeoJsonObjectModel\Serializers\GeoJsonGeometrySerializer.cs" />
    <Compile Include="GeoJsonObjectModel\Serializers\GeoJsonLinearRingCoordinatesSerializer.cs" />
    <Compile Include="GeoJsonObjectModel\Serializers\GeoJsonLineStringCoordinatesSerializer.cs" />
    <Compile Include="GeoJsonObjectModel\Serializers\GeoJsonLineStringSerializer.cs" />
    <Compile Include="GeoJsonObjectModel\Serializers\GeoJsonLinkedCoordinateReferenceSystemSerializer.cs" />
    <Compile Include="GeoJsonObjectModel\Serializers\GeoJsonMultiLineStringCoordinatesSerializer.cs" />
    <Compile Include="GeoJsonObjectModel\Serializers\GeoJsonMultiPointCoordinatesSerializer.cs" />
    <Compile Include="GeoJsonObjectModel\Serializers\GeoJsonMultiPointSerializer.cs" />
    <Compile Include="GeoJsonObjectModel\Serializers\GeoJsonMultiLineStringSerializer.cs" />
    <Compile Include="GeoJsonObjectModel\Serializers\GeoJsonMultiPolygonCoordinatesSerializer.cs" />
    <Compile Include="GeoJsonObjectModel\Serializers\GeoJsonMultiPolygonSerializer.cs" />
    <Compile Include="GeoJsonObjectModel\Serializers\GeoJsonNamedCoordinateReferenceSystemSerializer.cs" />
    <Compile Include="GeoJsonObjectModel\Serializers\GeoJsonObjectSerializer.cs" />
    <Compile Include="GeoJsonObjectModel\Serializers\GeoJsonPointSerializer.cs" />
    <Compile Include="GeoJsonObjectModel\Serializers\GeoJsonPolygonCoordinatesSerializer.cs" />
    <Compile Include="GeoJsonObjectModel\Serializers\GeoJsonPolygonSerializer.cs" />
    <Compile Include="GeoJsonObjectModel\Serializers\GeoJson2DCoordinatesSerializer.cs" />
    <Compile Include="GeoNearArgs.cs" />
    <Compile Include="GeoNearPoint.cs" />
    <Compile Include="GetStatsArgs.cs" />
    <Compile Include="GroupArgs.cs" />
    <Compile Include="InsertFlags.cs" />
    <Compile Include="IMongoCollectionOptions.cs" />
    <Compile Include="IMongoCommand.cs" />
    <Compile Include="IMongoFields.cs" />
    <Compile Include="IMongoGeoHaystackSearchOptions.cs" />
    <Compile Include="IMongoGeoNearOptions.cs" />
    <Compile Include="IMongoGroupBy.cs" />
    <Compile Include="IMongoIndexKeys.cs" />
    <Compile Include="IMongoIndexOptions.cs" />
    <Compile Include="IMongoMapReduceOptions.cs" />
    <Compile Include="IMongoQuery.cs" />
    <Compile Include="IMongoScope.cs" />
    <Compile Include="IMongoSortBy.cs" />
    <Compile Include="IMongoUpdate.cs" />
    <Compile Include="MapReduceArgs.cs" />
    <Compile Include="MongoClient.cs" />
    <Compile Include="MongoClientSettings.cs" />
    <Compile Include="MongoCollectionSettings.cs" />
    <Compile Include="MongoCredentialStore.cs" />
    <Compile Include="MongoDatabaseSettings.cs" />
    <Compile Include="MongoDBRef.cs" />
    <Compile Include="MongoExternalIdentity.cs" />
    <Compile Include="MongoIdentity.cs" />
    <Compile Include="MongoIdentityEvidence.cs" />
    <Compile Include="MongoInsertOptions.cs" />
    <Compile Include="MongoInternalIdentity.cs" />
    <Compile Include="MongoServerBuildInfo.cs" />
    <Compile Include="Communication\MongoServerInstance.cs" />
    <Compile Include="MongoServerSettings.cs" />
    <Compile Include="MongoUpdateOptions.cs" />
    <Compile Include="MongoUrlBuilder.cs" />
    <Compile Include="MongoUser.cs" />
    <Compile Include="PasswordEvidence.cs" />
    <Compile Include="ProfilingLevel.cs" />
    <Compile Include="Range.cs" />
    <Compile Include="Setting.cs" />
    <Compile Include="SslSettings.cs" />
    <Compile Include="SystemProfileInfo.cs" />
    <Compile Include="ValidateCollectionArgs.cs" />
    <Compile Include="Wrappers\BaseWrapper.cs" />
    <Compile Include="Wrappers\CollectionOptionsDocument.cs" />
    <Compile Include="Wrappers\CollectionOptionsWrapper.cs" />
    <Compile Include="Wrappers\CommandDocument.cs" />
    <Compile Include="Wrappers\CommandWrapper.cs" />
    <Compile Include="Wrappers\FieldsDocument.cs" />
    <Compile Include="Wrappers\FieldsWrapper.cs" />
    <Compile Include="Wrappers\GeoHaystackSearchOptionsDocument.cs" />
    <Compile Include="Wrappers\GeoHaystackSearchOptionsWrapper.cs" />
    <Compile Include="Wrappers\GeoNearOptionsDocument.cs" />
    <Compile Include="Wrappers\GeoNearOptionsWrapper.cs" />
    <Compile Include="Wrappers\GroupByDocument.cs" />
    <Compile Include="Wrappers\GroupByWrapper.cs" />
    <Compile Include="Wrappers\IndexKeysDocument.cs" />
    <Compile Include="Wrappers\IndexKeysWrapper.cs" />
    <Compile Include="Wrappers\IndexOptionsDocument.cs" />
    <Compile Include="Wrappers\IndexOptionsWrapper.cs" />
    <Compile Include="Wrappers\MapReduceOptionsDocument.cs" />
    <Compile Include="Wrappers\MapReduceOptionsWrapper.cs" />
    <Compile Include="Wrappers\QueryDocument.cs" />
    <Compile Include="Wrappers\QueryWrapper.cs" />
    <Compile Include="Wrappers\ScopeDocument.cs" />
    <Compile Include="Wrappers\ScopeWrapper.cs" />
    <Compile Include="Wrappers\SortByDocument.cs" />
    <Compile Include="Wrappers\SortByWrapper.cs" />
    <Compile Include="Wrappers\UpdateDocument.cs" />
    <Compile Include="Wrappers\UpdateWrapper.cs" />
    <Compile Include="GridFS\MongoGridFSException.cs" />
    <Compile Include="GridFS\MongoGridFSCreateOptions.cs" />
    <Compile Include="Linq\Expressions\ExpressionVisitorGeneric.cs" />
    <Compile Include="Linq\Utils\BsonSerializationInfoFinder.cs" />
    <Compile Include="Linq\Utils\BsonSerializationInfoHelper.cs" />
    <Compile Include="Linq\Expressions\ExpressionNormalizer.cs" />
    <Compile Include="Linq\Expressions\ExpressionFormatter.cs" />
    <Compile Include="Linq\Expressions\ExpressionParameterReplacer.cs" />
    <Compile Include="Linq\LinqToMongo.cs" />
    <Compile Include="Linq\Translators\DeserializationProjector.cs" />
    <Compile Include="Linq\Translators\Nominator.cs" />
    <Compile Include="Linq\Translators\OrderByDirection.cs" />
    <Compile Include="Linq\Translators\OrderByClause.cs" />
    <Compile Include="Linq\Translators\PartialEvaluator.cs" />
    <Compile Include="Linq\Expressions\ExpressionPrettyPrinter.cs" />
    <Compile Include="Linq\Expressions\ExpressionVisitor.cs" />
    <Compile Include="Linq\Translators\PredicateTranslator.cs" />
    <Compile Include="Linq\Translators\Projector.cs" />
    <Compile Include="Linq\Translators\SelectQuery.cs" />
    <Compile Include="Linq\LinqExtensionMethods.cs" />
    <Compile Include="Linq\MongoQueryable.cs" />
    <Compile Include="Linq\MongoQueryProvider.cs" />
    <Compile Include="Linq\Translators\MongoQueryTranslator.cs" />
    <Compile Include="Linq\Translators\TranslatedQuery.cs" />
    <Compile Include="Linq\Utils\TypeHelper.cs" />
    <Compile Include="MongoUtils.cs" />
    <Compile Include="MongoDefaults.cs" />
    <Compile Include="GridFS\MongoGridFS.cs" />
    <Compile Include="GridFS\MongoGridFSFileInfo.cs" />
    <Compile Include="GridFS\MongoGridFSSettings.cs" />
    <Compile Include="GridFS\MongoGridFSStream.cs" />
    <Compile Include="MongoServerState.cs" />
    <Compile Include="QueryFlags.cs" />
    <Compile Include="MongoCollection.cs" />
    <Compile Include="MongoCredential.cs" />
    <Compile Include="CommandResults\MapReduceResult.cs" />
    <Compile Include="MongoServer.cs" />
    <Compile Include="MongoCursor.cs" />
    <Compile Include="MongoDatabase.cs" />
    <Compile Include="MongoServerAddress.cs" />
    <Compile Include="MongoUrl.cs" />
    <Compile Include="Properties\AssemblyInfo.cs" />
    <Compile Include="RemoveFlags.cs" />
    <Compile Include="UpdateFlags.cs" />
    <Compile Include="ExternalEvidence.cs" />
    <Compile Include="MongoWriteException.cs" />
    <Compile Include="WriteError.cs" />
    <Compile Include="WriteModel.cs" />
    <Compile Include="WriteModelType.cs" />
    <Compile Include="XYPoint.cs" />
  </ItemGroup>
  <ItemGroup>
    <BootstrapperPackage Include="Microsoft.Net.Client.3.5">
      <Visible>False</Visible>
      <ProductName>.NET Framework 3.5 SP1 Client Profile</ProductName>
      <Install>false</Install>
    </BootstrapperPackage>
    <BootstrapperPackage Include="Microsoft.Net.Framework.3.5.SP1">
      <Visible>False</Visible>
      <ProductName>.NET Framework 3.5 SP1</ProductName>
      <Install>true</Install>
    </BootstrapperPackage>
    <BootstrapperPackage Include="Microsoft.Windows.Installer.3.1">
      <Visible>False</Visible>
      <ProductName>Windows Installer 3.1</ProductName>
      <Install>true</Install>
    </BootstrapperPackage>
  </ItemGroup>
  <ItemGroup>
    <Compile Include="GetIndexesResult.cs" />
  </ItemGroup>
  <ItemGroup>
    <ProjectReference Include="..\MongoDB.Bson\MongoDB.Bson.csproj">
      <Project>{0E9A3A2A-49CD-4F6C-847C-DC79B4B65CE6}</Project>
      <Name>MongoDB.Bson</Name>
    </ProjectReference>
    <ProjectReference Include="..\MongoDB.Driver.Core\MongoDB.Driver.Core.csproj">
      <Project>{da56482a-5d8f-41e0-85e6-1f22b310f91b}</Project>
      <Name>MongoDB.Driver.Core</Name>
    </ProjectReference>
  </ItemGroup>
  <ItemGroup />
  <Import Project="$(MSBuildToolsPath)\Microsoft.CSharp.targets" />
  <!-- To modify your build process, add your task inside one of the targets below and uncomment it. 
       Other similar extension points exist, see Microsoft.Common.targets.
  <Target Name="BeforeBuild">
  </Target>
  <Target Name="AfterBuild">
  </Target>
  -->
</Project><|MERGE_RESOLUTION|>--- conflicted
+++ resolved
@@ -93,9 +93,6 @@
     <Compile Include="IFindFluentExtensions.cs" />
     <Compile Include="IMongoCollectionExtensions.cs" />
     <Compile Include="IMongoIndexManager.cs" />
-<<<<<<< HEAD
-    <Compile Include="Linq\Expressions\ExpressionValueGetter.cs" />
-=======
     <Compile Include="InsertManyOptions.cs" />
     <Compile Include="Linq\Expressions\AggregationExpression.cs" />
     <Compile Include="Linq\Expressions\AggregationType.cs" />
@@ -114,7 +111,7 @@
     <Compile Include="Linq\Translators\ProjectedObjectDeserializer.cs" />
     <Compile Include="Linq\Translators\ProjectionInfo.cs" />
     <Compile Include="ListCollectionsOptions.cs" />
->>>>>>> e5ad031d
+    <Compile Include="Linq\Expressions\ExpressionValueGetter.cs" />
     <Compile Include="Operations\AddUserOperation.cs" />
     <Compile Include="Operations\AddUserUsingUserManagementCommandsOperation.cs" />
     <Compile Include="Operations\AddUserUsingSystemUsersCollectionOperation.cs" />
