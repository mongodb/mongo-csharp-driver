﻿/* Copyright 2015-present MongoDB Inc.
*
* Licensed under the Apache License, Version 2.0 (the "License");
* you may not use this file except in compliance with the License.
* You may obtain a copy of the License at
*
* http://www.apache.org/licenses/LICENSE-2.0
*
* Unless required by applicable law or agreed to in writing, software
* distributed under the License is distributed on an "AS IS" BASIS,
* WITHOUT WARRANTIES OR CONDITIONS OF ANY KIND, either express or implied.
* See the License for the specific language governing permissions and
* limitations under the License.
* 
*/

using System;
using System.Collections;
using System.Collections.Generic;
using System.Linq;
using System.Linq.Expressions;
using System.Reflection;
using System.Text;
using MongoDB.Bson;
using MongoDB.Driver.Linq.Expressions;
using MongoDB.Driver.Linq.Expressions.ResultOperators;
using MongoDB.Driver.Linq.Processors;
using MongoDB.Driver.Support;
using System.Linq;

namespace MongoDB.Driver.Linq.Translators
{
    internal sealed class AggregateLanguageTranslator
    {
        public static BsonValue Translate(Expression node, ExpressionTranslationOptions translationOptions)
        {
            var builder = new AggregateLanguageTranslator(translationOptions);
            return builder.TranslateValue(node);
        }

        private readonly AggregateStringTranslationMode _stringTranslationMode;

        private AggregateLanguageTranslator(ExpressionTranslationOptions translationOptions)
        {
            translationOptions = translationOptions ?? ExpressionTranslationOptions.Default;
            _stringTranslationMode = translationOptions.StringTranslationMode.GetValueOrDefault(AggregateStringTranslationMode.Bytes);
        }

        private BsonValue TranslateValue(Expression node)
        {
            switch (node.NodeType)
            {
                case ExpressionType.Add:
                case ExpressionType.AddChecked:
                    return TranslateAdd((BinaryExpression)node);
                case ExpressionType.And:
                case ExpressionType.AndAlso:
                    return TranslateOperation((BinaryExpression)node, "$and", true);
                case ExpressionType.ArrayLength:
                    return TranslateArrayLength(node);
                case ExpressionType.Call:
                    return TranslateMethodCall((MethodCallExpression)node);
                case ExpressionType.Coalesce:
                    return TranslateOperation((BinaryExpression)node, "$ifNull", false);
                case ExpressionType.Conditional:
                    return TranslateConditional((ConditionalExpression)node);
                case ExpressionType.Constant:
                    return TranslateConstant(node);
                case ExpressionType.Convert:
                case ExpressionType.ConvertChecked:
                    return TranslateValue(((UnaryExpression)node).Operand);
                case ExpressionType.Divide:
                    return TranslateOperation((BinaryExpression)node, "$divide", false);
                case ExpressionType.Equal:
                    return TranslateOperation((BinaryExpression)node, "$eq", false);
                case ExpressionType.GreaterThan:
                    return TranslateOperation((BinaryExpression)node, "$gt", false);
                case ExpressionType.GreaterThanOrEqual:
                    return TranslateOperation((BinaryExpression)node, "$gte", false);
                case ExpressionType.LessThan:
                    return TranslateOperation((BinaryExpression)node, "$lt", false);
                case ExpressionType.LessThanOrEqual:
                    return TranslateOperation((BinaryExpression)node, "$lte", false);
                case ExpressionType.MemberAccess:
                    return TranslateMemberAccess((MemberExpression)node);
                case ExpressionType.MemberInit:
                    return TranslateMemberInit((MemberInitExpression)node);
                case ExpressionType.Modulo:
                    return TranslateOperation((BinaryExpression)node, "$mod", false);
                case ExpressionType.Multiply:
                case ExpressionType.MultiplyChecked:
                    return TranslateOperation((BinaryExpression)node, "$multiply", true);
                case ExpressionType.Negate:
                case ExpressionType.NegateChecked:
                    return TranslateNegate((UnaryExpression)node);
                case ExpressionType.New:
                    return TranslateNew((NewExpression)node);
                case ExpressionType.NewArrayInit:
                    return TranslateNewArrayInit((NewArrayExpression)node);
                case ExpressionType.Not:
                    return TranslateNot((UnaryExpression)node);
                case ExpressionType.NotEqual:
                    return TranslateOperation((BinaryExpression)node, "$ne", false);
                case ExpressionType.Or:
                case ExpressionType.OrElse:
                    return TranslateOperation((BinaryExpression)node, "$or", true);
                case ExpressionType.Subtract:
                case ExpressionType.SubtractChecked:
                    return TranslateOperation((BinaryExpression)node, "$subtract", false);
                case ExpressionType.Extension:
                    var extensionExpression = node as ExtensionExpression;
                    if (extensionExpression != null)
                    {
                        switch (extensionExpression.ExtensionType)
                        {
                            case ExtensionExpressionType.Accumulator:
                                return TranslateAccumulator((AccumulatorExpression)node);
                            case ExtensionExpressionType.AggregateExpression:
                                return TranslateAggregateExpression((AggregateExpressionExpression)node);
                            case ExtensionExpressionType.ArrayIndex:
                                return TranslateArrayIndex((ArrayIndexExpression)node);
                            case ExtensionExpressionType.Concat:
                                return TranslateConcat((ConcatExpression)node);
                            case ExtensionExpressionType.Except:
                                return TranslateExcept((ExceptExpression)node);
                            case ExtensionExpressionType.FieldAsDocument:
                                return TranslateDocumentWrappedField((FieldAsDocumentExpression)node);
                            case ExtensionExpressionType.Field:
                                return TranslateField((FieldExpression)node);
                            case ExtensionExpressionType.GroupingKey:
                                return TranslateGroupingKey((GroupingKeyExpression)node);
                            case ExtensionExpressionType.Intersect:
                                return TranslateIntersect((IntersectExpression)node);
                            case ExtensionExpressionType.Pipeline:
                                return TranslatePipeline((PipelineExpression)node);
                            case ExtensionExpressionType.Reverse:
                                return TranslateReverse((ReverseExpression)node);
                            case ExtensionExpressionType.Select:
                                return TranslateSelect((SelectExpression)node);
                            case ExtensionExpressionType.SerializedConstant:
                                return TranslateSerializedConstant((SerializedConstantExpression)node);
                            case ExtensionExpressionType.Skip:
                                return TranslateSkip((SkipExpression)node);
                            case ExtensionExpressionType.Take:
                                return TranslateTake((TakeExpression)node);
                            case ExtensionExpressionType.Union:
                                return TranslateUnion((UnionExpression)node);
                            case ExtensionExpressionType.Where:
                                return TranslateWhere((WhereExpression)node);
                            case ExtensionExpressionType.Zip:
                                return TranslateZip((ZipExpression)node);
                        }
                    }
                    break;
            }

            var message = string.Format("$project or $group does not support {0}.",
                node.ToString());
            throw new NotSupportedException(message);
        }

        private BsonValue TranslateAdd(BinaryExpression node)
        {
            var op = "$add";
            if (node.Left.Type == typeof(string))
            {
                op = "$concat";
            }

            return TranslateOperation(node, op, true);
        }

        private BsonValue TranslateAccumulator(AccumulatorExpression node)
        {
            switch (node.AccumulatorType)
            {
                case AccumulatorType.AddToSet:
                    return new BsonDocument("$addToSet", TranslateValue(node.Argument));
                case AccumulatorType.Average:
                    return new BsonDocument("$avg", TranslateValue(node.Argument));
                case AccumulatorType.First:
                    return new BsonDocument("$first", TranslateValue(node.Argument));
                case AccumulatorType.Last:
                    return new BsonDocument("$last", TranslateValue(node.Argument));
                case AccumulatorType.Max:
                    return new BsonDocument("$max", TranslateValue(node.Argument));
                case AccumulatorType.Min:
                    return new BsonDocument("$min", TranslateValue(node.Argument));
                case AccumulatorType.Push:
                    return new BsonDocument("$push", TranslateValue(node.Argument));
                case AccumulatorType.StandardDeviationPopulation:
                    return new BsonDocument("$stdDevPop", TranslateValue(node.Argument));
                case AccumulatorType.StandardDeviationSample:
                    return new BsonDocument("$stdDevSamp", TranslateValue(node.Argument));
                case AccumulatorType.Sum:
                    return new BsonDocument("$sum", TranslateValue(node.Argument));
            }

            // we should never ever get here.
            var message = string.Format("Unrecognized aggregation type in the expression tree {0}.",
                node.ToString());
            throw new MongoInternalException(message);
        }

        private BsonValue TranslateAggregateExpression(AggregateExpressionExpression node)
        {
            return TranslateValue(node.Expression);
        }

        private BsonValue TranslateArrayIndex(ArrayIndexExpression node)
        {
            return new BsonDocument("$arrayElemAt", new BsonArray
            {
                TranslateValue(node.Array),
                TranslateValue(node.Index)
            });
        }

        private BsonValue TranslateArrayLength(Expression node)
        {
            return new BsonDocument("$size", TranslateValue(((UnaryExpression)node).Operand));
        }

        private BsonValue TranslateConcat(ConcatExpression node)
        {
            var first = TranslateValue(node.Source);
            var second = TranslateValue(node.Other);

            return new BsonDocument("$concatArrays", new BsonArray
            {
                first,
                second
            });
        }

        private BsonValue TranslateConditional(ConditionalExpression node)
        {
            var condition = TranslateValue(node.Test);
            var truePart = TranslateValue(node.IfTrue);
            var falsePart = TranslateValue(node.IfFalse);

            return new BsonDocument("$cond", new BsonArray(new[] { condition, truePart, falsePart }));
        }

        private static BsonValue TranslateConstant(Expression node)
        {
            var value = BsonValue.Create(((ConstantExpression)node).Value);
            var stringValue = value as BsonString;
            if (stringValue != null && stringValue.Value.StartsWith("$"))
            {
                value = new BsonDocument("$literal", value);
            }
            // NOTE: there may be other instances where we should use a literal...
            // but I can't think of any yet.
            return value;
        }

        private BsonValue TranslateDocumentWrappedField(FieldAsDocumentExpression expression)
        {
            return new BsonDocument(expression.FieldName, TranslateValue(expression.Expression));
        }

        private BsonValue TranslateExcept(ExceptExpression node)
        {
            return new BsonDocument("$setDifference", new BsonArray(new[]
            {
                TranslateValue(node.Source),
                TranslateValue(node.Other)
            }));
        }

        private BsonValue TranslateField(FieldExpression expression)
        {
            if (expression.Document == null)
            {
                return "$" + expression.FieldName;
            }

            // 2 possibilities. 
            // 1. This is translatable into a single string:
            // 2. This has an array index operation in it which we must then use a $let expression for
            var parent = expression.Document;
            var currentName = expression.FieldName;
            while (parent != null)
            {
                var field = parent as IFieldExpression;
                if (field != null)
                {
                    currentName = field.FieldName + "." + currentName;
                    parent = field.Document;
                }
                else
                {
                    var array = parent as ArrayIndexExpression;
                    if (array != null)
                    {
                        return new BsonDocument("$let", new BsonDocument
                        {
                            { "vars", new BsonDocument("item", TranslateValue(parent)) },
                            { "in", "$$item." + currentName }
                        });
                    }

                    break;
                }
            }

            return "$" + currentName;
        }

        private BsonValue TranslateGroupingKey(GroupingKeyExpression node)
        {
            return TranslateValue(node.Expression);
        }

        private BsonValue TranslateIntersect(IntersectExpression node)
        {
            return new BsonDocument("$setIntersection", new BsonArray(new[]
            {
                TranslateValue(node.Source),
                TranslateValue(node.Other)
            }));
        }

        private BsonValue TranslateMemberAccess(MemberExpression node)
        {
            BsonValue result;
            if (node.Expression.Type == typeof(DateTime)
                && TryTranslateDateTimeMemberAccess(node, out result))
            {
                return result;
            }

            if (node.Expression.Type == typeof(string)
                && TryTranslateStringMemberAccess(node, out result))
            {
                return result;
            }

            var expressionType = node.Expression.Type;
            if (node.Expression != null
                && (expressionType.ImplementsInterface(typeof(ICollection<>))
                    || expressionType.ImplementsInterface(typeof(ICollection)))
                && node.Member.Name == "Count")
            {
                return new BsonDocument("$size", TranslateValue(node.Expression));
            }

            //
            // Consider a collection of documents like this:
            // {
            //   _id: ...,
            //   CustomerId: ...,
            //   Order: {
            //     Qty: 5,
            //     Price: 15
            //   }
            // }
            // 
            // And then we're aggregating customers and calculating total price:
            // $group: {
            //   _id: "$CustomerId",
            //   TotalQty: { $sum: "$Order.Qty" },
            //   TotalPrice: { $sum: "$Order.Price" }
            // }
            //
            // This is exactly the place when we get here with member access.
            //

            result = TranslateValue(node.Expression);
            if (result.BsonType == BsonType.String && result.AsString.StartsWith("$"))
            {
                // this looks like variable access expression
                return BsonValue.Create(result.AsString + "." + node.Member.Name);
            }
            
            var message = string.Format("Member {0} of type {1} in the expression tree {2} cannot be translated.",
                node.Member.Name,
                node.Member.DeclaringType,
                node.ToString());
            throw new NotSupportedException(message);
        }

        private BsonValue TranslateMethodCall(MethodCallExpression node)
        {
            BsonValue result;

            if (node.Object == null)
            {
                if (node.Method.DeclaringType == typeof(string)
                    && TryTranslateStaticStringMethodCall(node, out result))
                {
                    return result;
                }

                if (node.Method.DeclaringType == typeof(Math)
                    && TryTranslateStaticMathMethodCall(node, out result))
                {
                    return result;
                }

                if (node.Method.DeclaringType == typeof(Enumerable)
                    && TryTranslateStaticEnumerableMethodCall(node, out result))
                {
                    return result;
                }

                if (node.Method.DeclaringType == typeof(DateTime)
                    && TryTranslateStaticDateTimeMethodCall(node, out result))
                {
                    return result;
                }
            }
            else
            {
                if (node.Object.Type == typeof(string)
                    && TryTranslateStringMethodCall(node, out result))
                {
                    return result;
                }

                if (node.Object.Type == typeof(DateTime)
<<<<<<< HEAD
                    && TryTranslateDateTimeCall(node, out result))
=======
                    && TryTranslateDateTimeMethodCall(node, out result))
>>>>>>> 56247586
                {
                    return result;
                }

                if (node.Object.Type.GetTypeInfo().IsGenericType
                    && node.Object.Type.GetGenericTypeDefinition() == typeof(HashSet<>)
                    && TryTranslateHashSetMethodCall(node, out result))
                {
                    return result;
                }

                if (node.Method.Name == "CompareTo"
                    && (node.Object.Type.ImplementsInterface(typeof(IComparable<>))
                        || node.Object.Type.ImplementsInterface(typeof(IComparable))))
                {
                    return new BsonDocument("$cmp", new BsonArray(new[] { TranslateValue(node.Object), TranslateValue(node.Arguments[0]) }));
                }

                if (node.Method.Name == "Equals"
                    && node.Arguments.Count == 1)
                {
                    return new BsonDocument("$eq", new BsonArray(new[] { TranslateValue(node.Object), TranslateValue(node.Arguments[0]) }));
                }
            }

            var message = string.Format("{0} of type {1} is not supported in the expression tree {2}.",
                node.Method.Name,
                node.Method.DeclaringType,
                node.ToString());
            throw new NotSupportedException(message);
        }

        private BsonValue TranslateMemberInit(MemberInitExpression node)
        {
            var mapping = ProjectionMapper.Map(node);
            return TranslateMapping(mapping);
        }

        private BsonValue TranslateNew(NewExpression node)
        {
            if (node.Type == typeof(DateTime))
            {
                return TranslateNewDateTime(node);
            }
            var mapping = ProjectionMapper.Map(node);
            return TranslateMapping(mapping);
        }

<<<<<<< HEAD
        private BsonValue TranslateNewArrayInit(NewArrayExpression node)
        {
            var bsonArray = new BsonArray();
            foreach (var item in node.Expressions)
            {
                bsonArray.Add(TranslateValue(item));
            }
            return bsonArray;
        }

        private BsonValue TranslateNewDateTime(NewExpression node)
        {
            BsonValue year = null;
            BsonValue month = null;
            BsonValue day = null;
            BsonValue hour = null;
            BsonValue minute = null;
            BsonValue second = null;
            BsonValue millisecond = null;

            switch (node.Arguments.Count)
            {
                case 3:
                    year = TranslateValue(node.Arguments[0]);
                    month = TranslateValue(node.Arguments[1]);
                    day = TranslateValue(node.Arguments[2]);
                    break;
                case 6:
                    hour = TranslateValue(node.Arguments[3]);
                    minute = TranslateValue(node.Arguments[4]);
                    second = TranslateValue(node.Arguments[5]);
                    goto case 3;
                case 7:
                    if (node.Arguments[6].Type == typeof(int))
                    {
                        millisecond = TranslateValue(node.Arguments[6]);
                        goto case 6;
                    }
                    break;
            }

            if (year == null)
            { 
                throw new NotSupportedException($"The DateTime constructor {node} is not supported.");
            }

            return new BsonDocument("$dateFromParts", new BsonDocument
            {
                { "year", year, year != null },
                { "month", month, month != null },
                { "day", day, day != null },
                { "hour", hour, hour != null },
                { "minute", minute, minute != null },
                { "second", second, second != null },
                { "millisecond", millisecond, millisecond != null }
            });
=======
        private BsonValue TranslateNegate(UnaryExpression node)
        {
            var operand = TranslateValue(node.Operand);
            return new BsonDocument("$subtract", new BsonArray(new BsonValue[] { 0, operand }));
        }

        private BsonValue TranslateNewArrayInit(NewArrayExpression node)
        {
            var nodes = new BsonArray();

            foreach (var expr in node.Expressions)
            {
                nodes.Add(TranslateValue(expr));
            }

            return nodes;
>>>>>>> 56247586
        }

        private BsonValue TranslateMapping(ProjectionMapping mapping)
        {
            BsonDocument doc = new BsonDocument();
            bool hasId = false;
            foreach (var memberMapping in mapping.Members)
            {
                var value = TranslateValue(memberMapping.Expression);
                string name = memberMapping.Member.Name;
                if (!hasId && memberMapping.Expression is GroupingKeyExpression)
                {
                    name = "_id";
                    hasId = true;
                    doc.InsertAt(0, new BsonElement(name, value));
                }
                else
                {
                    doc.Add(name, value);
                }
            }

            return doc;
        }

        private BsonValue TranslateNot(UnaryExpression node)
        {
            var operand = TranslateValue(node.Operand);
            if (!operand.IsBsonArray)
            {
                operand = new BsonArray().Add(operand);
            }
            return new BsonDocument("$not", operand);
        }

        private BsonValue TranslateOperation(BinaryExpression node, string op, bool canBeFlattened)
        {
            var left = TranslateValue(node.Left);
            var right = TranslateValue(node.Right);

            // some operations take an array as the argument.
            // we want to flatten binary values into the top-level 
            // array if they are flattenable :).
            if (canBeFlattened && left.IsBsonDocument && left.AsBsonDocument.Contains(op) && left[op].IsBsonArray)
            {
                left[op].AsBsonArray.Add(right);
                return left;
            }

            return new BsonDocument(op, new BsonArray(new[] { left, right }));
        }

        private BsonValue TranslatePipeline(PipelineExpression node)
        {
            if (node.ResultOperator == null)
            {
                return TranslateValue(node.Source);
            }

            BsonValue result;
            if (TryTranslateAggregateResultOperator(node, out result) ||
                TryTranslateAllResultOperator(node, out result) ||
                TryTranslateAnyResultOperator(node, out result) ||
                TryTranslateAvgResultOperator(node, out result) ||
                TryTranslateContainsResultOperator(node, out result) ||
                TryTranslateCountResultOperator(node, out result) ||
                TryTranslateFirstResultOperator(node, out result) ||
                TryTranslateLastResultOperator(node, out result) ||
                TryTranslateMaxResultOperator(node, out result) ||
                TryTranslateMinResultOperator(node, out result) ||
                TryTranslateStdDevResultOperator(node, out result) ||
                TryTranslateSumResultOperator(node, out result))
            {
                if (result == null)
                {
                    // we successfully translated, but nothing to do.
                    return TranslateValue(node.Source);
                }

                return result;
            }

            var message = string.Format("The result operation {0} is not supported.", node.ResultOperator.GetType());
            throw new NotSupportedException(message);
        }

        private BsonValue TranslateReverse(ReverseExpression node)
        {
            return new BsonDocument("$reverseArray", TranslateValue(node.Source));
        }

        private BsonValue TranslateSelect(SelectExpression node)
        {
            var inputValue = TranslateValue(node.Source);
            var inValue = TranslateValue(FieldNamePrefixer.Prefix(node.Selector, "$" + node.ItemName));
            if (inputValue.BsonType == BsonType.String && inValue.BsonType == BsonType.String)
            {
                // if inputValue is a BsonString and inValue is a BsonString, 
                // then it is a simple field inclusion...
                // inValue is prefixed with a $${node.ItemName}, so we remove the itemName and the 2 $s.
                return inputValue.ToString() + inValue.ToString().Substring(node.ItemName.Length + 2);
            }

            return new BsonDocument("$map", new BsonDocument
            {
                { "input", inputValue },
                { "as", node.ItemName },
                { "in", inValue}
            });
        }

        private BsonValue TranslateSerializedConstant(SerializedConstantExpression node)
        {
            return node.SerializeValue(node.Type, node.Value);
        }

        private BsonValue TranslateSkip(SkipExpression node)
        {
            var message = "$project or $group only supports Skip when immediately followed by a Take.";
            throw new NotSupportedException(message);
        }

        private BsonValue TranslateTake(TakeExpression node)
        {
            var arguments = new BsonArray();
            var skipNode = node.Source as SkipExpression;
            if (skipNode != null)
            {
                arguments.Add(TranslateValue(skipNode.Source));
                arguments.Add(TranslateValue(skipNode.Count));
            }
            else
            {
                arguments.Add(TranslateValue(node.Source));
            }

            arguments.Add(TranslateValue(node.Count));

            return new BsonDocument("$slice", arguments);
        }

        private BsonValue TranslateUnion(UnionExpression node)
        {
            return new BsonDocument("$setUnion", new BsonArray(new[]
            {
                TranslateValue(node.Source),
                TranslateValue(node.Other)
            }));
        }

        private BsonValue TranslateWhere(WhereExpression node)
        {
            var inputValue = TranslateValue(node.Source);
            var condValue = TranslateValue(FieldNamePrefixer.Prefix(node.Predicate, "$" + node.ItemName));

            return new BsonDocument("$filter", new BsonDocument
            {
                { "input", inputValue },
                { "as", node.ItemName },
                { "cond", condValue }
            });
        }

        private BsonValue TranslateZip(ZipExpression node)
        {
            var inputs = new[] { TranslateValue(node.Source), TranslateValue(node.Other) };

            return new BsonDocument("$zip", new BsonDocument("inputs", new BsonArray(inputs)));
        }

        private bool TryTranslateAggregateResultOperator(PipelineExpression node, out BsonValue result)
        {
            result = null;
            var resultOperator = node.ResultOperator as AggregateResultOperator;
            if (resultOperator != null)
            {
                var input = TranslateValue(node.Source);
                var initialValue = TranslateValue(resultOperator.Seed);
                var inValue = TranslateValue(resultOperator.Reducer);

                result = new BsonDocument("$reduce", new BsonDocument
                {
                    { "input", input },
                    { "initialValue", initialValue },
                    { "in", inValue }
                });

                if (resultOperator.Finalizer != null)
                {
                    inValue = TranslateValue(resultOperator.Finalizer);
                    result = new BsonDocument("$let", new BsonDocument
                    {
                        { "vars", new BsonDocument(resultOperator.ItemName, result) },
                        { "in", inValue }
                    });
                }
                return true;
            }

            return false;
        }

        private bool TryTranslateAllResultOperator(PipelineExpression node, out BsonValue result)
        {
            var resultOperator = node.ResultOperator as AllResultOperator;
            if (resultOperator != null)
            {
                var whereExpression = node.Source as WhereExpression;

                if (whereExpression != null)
                {
                    var inValue = TranslateValue(FieldNamePrefixer.Prefix(whereExpression.Predicate, "$" + whereExpression.ItemName));

                    result = new BsonDocument("$map", new BsonDocument
                    {
                        { "input", TranslateValue(whereExpression.Source) },
                        { "as", whereExpression.ItemName },
                        { "in", inValue}
                    });

                    result = new BsonDocument("$allElementsTrue", result);
                    return true;
                }
            }

            result = null;
            return false;
        }

        private bool TryTranslateAnyResultOperator(PipelineExpression node, out BsonValue result)
        {
            var resultOperator = node.ResultOperator as AnyResultOperator;
            if (resultOperator != null)
            {
                var whereExpression = node.Source as WhereExpression;

                if (whereExpression == null)
                {
                    result = new BsonDocument("$gt", new BsonArray(new BsonValue[]
                    {
                        new BsonDocument("$size", TranslateValue(node.Source)),
                        0
                    }));
                    return true;
                }
                else
                {
                    var inValue = TranslateValue(FieldNamePrefixer.Prefix(whereExpression.Predicate, "$" + whereExpression.ItemName));

                    result = new BsonDocument("$map", new BsonDocument
                    {
                        { "input", TranslateValue(whereExpression.Source) },
                        { "as", whereExpression.ItemName },
                        { "in", inValue}
                    });

                    result = new BsonDocument("$anyElementTrue", result);
                    return true;
                }
            }

            result = null;
            return false;
        }

        private bool TryTranslateAvgResultOperator(PipelineExpression node, out BsonValue result)
        {
            var resultOperator = node.ResultOperator as AverageResultOperator;
            if (resultOperator != null)
            {
                result = new BsonDocument("$avg", TranslateValue(node.Source));
                return true;
            }

            result = null;
            return false;
        }

        private bool TryTranslateContainsResultOperator(PipelineExpression node, out BsonValue result)
        {
            var resultOperator = node.ResultOperator as ContainsResultOperator;
            if (resultOperator != null)
            {
                var source = TranslateValue(node.Source);
                var value = TranslateValue(resultOperator.Value);

                result = new BsonDocument("$anyElementTrue", new BsonDocument("$map", new BsonDocument
                {
                    { "input", source },
                    { "as", "x" },
                    { "in", new BsonDocument("$eq", new BsonArray(new [] { "$$x", value})) }
                }));
                return true;
            }

            result = null;
            return false;
        }

        private bool TryTranslateCountResultOperator(PipelineExpression node, out BsonValue result)
        {
            var resultOperator = node.ResultOperator as CountResultOperator;
            if (resultOperator != null)
            {
                result = new BsonDocument("$size", TranslateValue(node.Source));
                return true;
            }

            result = null;
            return false;
        }

        private bool TryTranslateDateTimeCall(MethodCallExpression node, out BsonValue result)
        {
            result = null;
            var field = TranslateValue(node.Object);

            switch (node.Method.Name)
            {
                case "ToString":
                    if (node.Arguments.Count == 1)
                    {
                        var format = TranslateValue(node.Arguments[0]);
                        result = new BsonDocument("$dateToString", new BsonDocument
                        {
                            { "format", format },
                            { "date", field }
                        });
                        return true;
                    }
                    break;
            }

            return false;
        }

        private bool TryTranslateDateTimeMemberAccess(MemberExpression node, out BsonValue result)
        {
            result = null;
            var date = TranslateValue(node.Expression);

            switch (node.Member.Name)
            {
                case "Day":
                    result = new BsonDocument("$dayOfMonth", date);
                    return true;
                case "DayOfWeek":
                    // The server's day of week values are 1 greater than
                    // .NET's DayOfWeek enum values
                    result = new BsonDocument("$subtract", new BsonArray
                        {
                            new BsonDocument("$dayOfWeek", date),
                            (BsonInt32)1
                        });
                    return true;
                case "DayOfYear":
                    result = new BsonDocument("$dayOfYear", date);
                    return true;
                case "Hour":
                    result = new BsonDocument("$hour", date);
                    return true;
                case "Millisecond":
                    result = new BsonDocument("$millisecond", date);
                    return true;
                case "Minute":
                    result = new BsonDocument("$minute", date);
                    return true;
                case "Month":
                    result = new BsonDocument("$month", date);
                    return true;
                case "Second":
                    result = new BsonDocument("$second", date);
                    return true;
                case "Year":
                    result = new BsonDocument("$year", date);
                    return true;
            }

            return false;
        }
        
        private bool TryTranslateDateTimeAddXXX(MethodCallExpression node, long multiplier, out BsonValue result)
        {
            result = null;
            if (node.Arguments.Count != 1) 
            {
                // All DateTime.AddXXX() functions take single argument
                return false;
            }

            var date = TranslateValue(node.Object);
            BsonValue arg;

            var expr = node.Arguments[0];
            if (expr.NodeType == ExpressionType.Constant)
            {
                // argument value is constant
                // no need to multiply on server, do it right away
                double value = (double)((ConstantExpression)expr).Value;

                // trim to long
                long value_ms = (long)Math.Round(value * multiplier);

                arg = BsonValue.Create(value_ms);
            }
            else
            {
                // value derived from another expression
                // will be calculated on the server
                arg = TranslateValue(expr);

                if (multiplier != 1)
                {
                    arg = new BsonDocument("$multiply", new BsonArray(new[] { multiplier, arg }));
                }
            }

            result = new BsonDocument("$add", new BsonArray(new[] { date, arg }));
            return true;
        }

        private bool TryTranslateDateTimeToString(MethodCallExpression node, out BsonValue result)
        {
            result = null;
            if (node.Arguments.Count > 2) 
            {
                // No overload for DateTime.ToString() takes more than 2 args
                return false;
            }

            var date = TranslateValue(node.Object);

            // assume default format YYYY-MM-DD HH:mm
            BsonValue format = "%Y-%m-%d %H:%M";

            if (node.Arguments.Count == 1)
            {
                // can be either .ToString(IFormatProvider) or .ToString(string) overload
                // need to check argument type to be sure
                if (node.Arguments[0].Type == typeof(string))
                {
                    format = TranslateValue(node.Arguments[0]);
                }
            }
            else if (node.Arguments.Count == 2)
            {
                // this is .ToString(string, IFormatProvider), format always goes first
                format = TranslateValue(node.Arguments[0]);
            }
            
            result = new BsonDocument("$dateToString", new BsonDocument().Add("format", format).Add("date", date));
            return true;
        }

        private bool TryTranslateDateTimeMethodCall(MethodCallExpression node, out BsonValue result)
        {
            switch (node.Method.Name)
            {
                case "ToString":
                    // $dateToString
                    return TryTranslateDateTimeToString(node, out result);

                case "AddYears":
                case "AddMonths":
                    // adding years/months has potential issues with leap years,
                    // so don't bother with them for now
                    throw new NotSupportedException("Adding months/years is not supported");

                case "AddDays":
                    return TryTranslateDateTimeAddXXX(node, 24 * 60 * 60 * 1000, out result);
                case "AddHours":
                    return TryTranslateDateTimeAddXXX(node, 60 * 60 * 1000, out result);
                case "AddMinutes":
                    return TryTranslateDateTimeAddXXX(node, 60 * 1000, out result);
                case "AddSeconds":
                    return TryTranslateDateTimeAddXXX(node, 1000, out result);
                case "AddMilliseconds":
                    return TryTranslateDateTimeAddXXX(node, 1, out result);

                case "Add":
                case "Subtract":
                    // TimeSpan is not mapped into BsonValue,
                    // so don't bother with it for now
                    break;
            }

            // other methods are not supported
            result = null;
            return false;
        }


        private bool TryTranslateStringMemberAccess(MemberExpression node, out BsonValue result)
        {
            result = null;
            var field = TranslateValue(node.Expression);
            switch (node.Member.Name)
            {
                case "Length":
                    var name = _stringTranslationMode == AggregateStringTranslationMode.CodePoints ?
                        "$strLenCP" :
                        "$strLenBytes";

                    result = new BsonDocument(name, field);
                    return true;
            }

            return false;
        }

        private bool TryTranslateFirstResultOperator(PipelineExpression node, out BsonValue result)
        {
            var resultOperator = node.ResultOperator as FirstResultOperator;
            if (resultOperator != null)
            {
                result = new BsonDocument("$arrayElemAt", new BsonArray
                {
                    TranslateValue(node.Source),
                    0
                });
                return true;
            }

            result = null;
            return false;
        }

        private bool TryTranslateHashSetMethodCall(MethodCallExpression node, out BsonValue result)
        {
            result = null;
            switch (node.Method.Name)
            {
                case "IsSubsetOf":
                    result = new BsonDocument("$setIsSubset", new BsonArray(new[]
                        {
                            TranslateValue(node.Object),
                            TranslateValue(node.Arguments[0])
                        }));
                    return true;
                case "SetEquals":
                    result = new BsonDocument("$setEquals", new BsonArray(new[]
                        {
                            TranslateValue(node.Object),
                            TranslateValue(node.Arguments[0])
                        }));
                    return true;
            }

            return false;
        }

        private bool TryTranslateLastResultOperator(PipelineExpression node, out BsonValue result)
        {
            var resultOperator = node.ResultOperator as LastResultOperator;
            if (resultOperator != null)
            {
                result = new BsonDocument("$arrayElemAt", new BsonArray
                {
                    TranslateValue(node.Source),
                    -1
                });
                return true;
            }

            result = null;
            return false;
        }

        private bool TryTranslateMaxResultOperator(PipelineExpression node, out BsonValue result)
        {
            var resultOperator = node.ResultOperator as MaxResultOperator;
            if (resultOperator != null)
            {
                result = new BsonDocument("$max", TranslateValue(node.Source));
                return true;
            }

            result = null;
            return false;
        }

        private bool TryTranslateMinResultOperator(PipelineExpression node, out BsonValue result)
        {
            var resultOperator = node.ResultOperator as MinResultOperator;
            if (resultOperator != null)
            {
                result = new BsonDocument("$min", TranslateValue(node.Source));
                return true;
            }

            result = null;
            return false;
        }

        private bool TryTranslateStaticDateTimeMethodCall(MethodCallExpression node, out BsonValue result)
        {
            result = null;
            switch (node.Method.Name)
            {
                case "Parse":
                    if (node.Arguments.Count == 1)
                    {
                        result = new BsonDocument("$dateFromString", new BsonDocument
                        {
                            { "dateString", TranslateValue(node.Arguments[0]) }
                        });
                        return true;
                    }
                    break;
            }

            return false;
        }

        private bool TryTranslateStaticEnumerableMethodCall(MethodCallExpression node, out BsonValue result)
        {
            result = null;
            switch (node.Method.Name)
            {
                case "Range":
                    var start = TranslateValue(node.Arguments[0]);
                    result = new BsonDocument("$range", new BsonArray
                    {
                        start,
                        new BsonDocument("$add", new BsonArray
                        {
                            start,
                            TranslateValue(node.Arguments[1])
                        })
                    });
                    return true;
            }

            return false;
        }

        private bool TryTranslateStaticMathMethodCall(MethodCallExpression node, out BsonValue result)
        {
            result = null;
            if (node.Arguments.Count == 0) 
            {
                // None of these methods take no args
                return false;
            }

            var field = TranslateValue(node.Arguments[0]);

            switch (node.Method.Name)
            {
                case "Abs":
                    result = new BsonDocument("$abs", field);
                    return true;
                case "Ceiling":
                    result = new BsonDocument("$ceil", field);
                    return true;
                case "Exp":
                    result = new BsonDocument("$exp", new BsonArray
                    {
                        field
                    });
                    return true;
                case "Floor":
                    result = new BsonDocument("$floor", field);
                    return true;
                case "Log":
                    if (node.Arguments.Count == 2)
                    {
                        result = new BsonDocument("$log", new BsonArray
                        {
                            field,
                            TranslateValue(node.Arguments[1])
                        });
                    }
                    else
                    {
                        result = new BsonDocument("$ln", new BsonArray
                        {
                            field
                        });
                    }
                    return true;
                case "Log10":
                    result = new BsonDocument("$log10", new BsonArray
                    {
                        field
                    });
                    return true;
                case "Pow":
                    if (node.Arguments.Count == 2)
                    {
                        result = new BsonDocument("$pow", new BsonArray
                        {
                            field,
                            TranslateValue(node.Arguments[1])
                        });
                        return true;
                    }
                    break;
                case "Sqrt":
                    result = new BsonDocument("$sqrt", new BsonArray
                    {
                        field
                    });
                    return true;
                case "Truncate":
                    result = new BsonDocument("$trunc", field);
                    return true;
            }

            return false;
        }

        private BsonValue StringEqualsHelper(BsonValue a, BsonValue b, Expression stringComparisonExpr)
        {
            StringComparison comparisonType = StringComparison.Ordinal;

            if (stringComparisonExpr != null && stringComparisonExpr.NodeType == ExpressionType.Constant)
            {
                // has comparison type specified
                comparisonType = (StringComparison)((ConstantExpression)stringComparisonExpr).Value;
            }

            switch (comparisonType)
            {
                case StringComparison.OrdinalIgnoreCase:
                    // $strcasecmp returns -1/0/1, so additional operation is needed:
                    return new BsonDocument("$eq", new BsonArray(new[] 
                    {
                        new BsonDocument("$strcasecmp", new BsonArray(new[] { a, b })),
                        (BsonValue)0
                    }));

                case StringComparison.Ordinal:
                    return new BsonDocument("$eq", new BsonArray(new[] { a, b }));

                default:
                    throw new NotSupportedException("Only Ordinal and OrdinalIgnoreCase are supported for string comparisons.");
            }
        }

        private bool TryTranslateStaticStringMethodCall(MethodCallExpression node, out BsonValue result)
        {
            result = null;
            if (node.Arguments.Count == 0) 
            {
                // None of these methods take no args
                return false;
            }

            var field = TranslateValue(node.Arguments[0]);
            
            switch (node.Method.Name)
            {
                case "IsNullOrEmpty":
                    if (node.Arguments.Count == 1)
                    {
                        result = new BsonDocument("$or",
                            new BsonArray
                            {
                                new BsonDocument("$eq", new BsonArray { field, BsonNull.Value }),
                                new BsonDocument("$eq", new BsonArray { field, BsonString.Empty })
                            });
                        return true;
                    }
                    break;
<<<<<<< HEAD
                case "IndexOf":
                    var indexOfArgs = new BsonArray { field };

                    if (node.Arguments.Count < 1 || node.Arguments.Count > 3)
                    {
                        return false;
                    }

                    if (node.Arguments[0].Type != typeof(char) && node.Arguments[0].Type != typeof(string))
                    {
                        return false;
                    }
                    var value = TranslateValue(node.Arguments[0]);
                    if (value.BsonType == BsonType.Int32)
                    {
                        value = new BsonString(new string((char)value.AsInt32, 1));
                    }
                    indexOfArgs.Add(value);

                    if (node.Arguments.Count > 1)
                    {
                        if (node.Arguments[1].Type != typeof(int))
                        {
                            return false;
                        }

                        var startIndex = TranslateValue(node.Arguments[1]);
                        indexOfArgs.Add(startIndex);
                    }

                    if (node.Arguments.Count > 2)
                    {
                        if (node.Arguments[2].Type != typeof(int))
                        {
                            return false;
                        }

                        var count = TranslateValue(node.Arguments[2]);
                        var endIndex = new BsonDocument("$add", new BsonArray { indexOfArgs[2], count });
                        indexOfArgs.Add(endIndex);
                    }

                    var indexOpName = _stringTranslationMode == AggregateStringTranslationMode.CodePoints ?
                            "$indexOfCP" :
                            "$indexOfBytes";

                    result = new BsonDocument(indexOpName, indexOfArgs);
                    return true;
                case "Split":
                    if (node.Arguments.Count < 1 || node.Arguments.Count > 2)
                    {
                        return false;
                    }
                    if (node.Arguments[0].Type != typeof(char[]) && node.Arguments[0].Type != typeof(string[]))
                    {
                        return false;
                    }
                    var separatorArray = TranslateValue(node.Arguments[0]) as BsonArray;
                    if (separatorArray == null || separatorArray.Count != 1)
                    {
                        return false;
                    }
                    var separator = separatorArray[0];
                    if (separator.BsonType == BsonType.Int32)
                    {
                        separator = new BsonString(new string((char)separator.AsInt32, 1));
                    }
                    if (node.Arguments.Count == 2)
                    {
                        var constantExpression = node.Arguments[1] as ConstantExpression;
                        if (constantExpression == null || constantExpression.Type != typeof(StringSplitOptions))
                        {
                            return false;
                        }
                        var options = (StringSplitOptions)constantExpression.Value;
                        if (options != StringSplitOptions.None)
                        {
                            return false;
                        }
                    }
                    result = new BsonDocument("$split", new BsonArray
                    {
                        field,
                        separator
                    });
                    return true;
                case "Substring":
                    if (node.Arguments.Count == 2)
                    {
                        var substrOpName = _stringTranslationMode == AggregateStringTranslationMode.CodePoints ?
                            "$substrCP" :
                            "$substr";
                        result = new BsonDocument(substrOpName, new BsonArray(new[]
                            {
                                field,
                                TranslateValue(node.Arguments[0]),
                                TranslateValue(node.Arguments[1])
                            }));
=======

                case "Equals":
                    if (node.Arguments.Count >= 2 && node.Arguments.Count <= 3)
                    {
                        result = StringEqualsHelper(field, TranslateValue(node.Arguments[1]),
                            (node.Arguments.Count == 3) ? node.Arguments[2] : null);
>>>>>>> 56247586
                        return true;
                    }
                    break;

                case "Concat":
                    if (node.Arguments.Count == 1 && node.Arguments[0].Type == typeof(string[]))
                    {
                        // this is .Concat(params string[] args) overload
                        result = new BsonDocument("$concat", field);
                        return true;
                    }
                    else if (node.Arguments.Count >= 2 && node.Arguments.Count <= 4 && 
                             node.Arguments.All(p => p.Type == typeof(string)))
                    {
                        // this is one of .Concat(string, string[, string[, string]]) overloads
                        var array = new BsonArray();
                        for (int i = 0; i < node.Arguments.Count; i++)
                        {
                            array.Add(TranslateValue(node.Arguments[i]));
                        }

                        result = new BsonDocument("$concat", array);
                        return true;
                    }
                    else
                        throw new NotSupportedException("Some overloads of String.Concat() are not supported");

            }

            return false;
        }

        private bool TryTranslateStringMethodCall(MethodCallExpression node, out BsonValue result)
        {
            result = null;
            var field = TranslateValue(node.Object);
            
            if (node.Arguments.Count == 0)
            {
                // parameterless methods

                switch (node.Method.Name)
                {
                    case "ToLower":
                    case "ToLowerInvariant":
                        result = new BsonDocument("$toLower", field);
                        return true;

                    case "ToUpper":
                    case "ToUpperInvariant":
                        result = new BsonDocument("$toUpper", field);
                        return true;
                }
            }
            else if (node.Arguments.Count <= 2)
            {
                // methods with 1 or 2 parameters
                
                var arg0 = TranslateValue(node.Arguments[0]);
                
                switch (node.Method.Name)
                {
                    case "Equals":
                        result = StringEqualsHelper(field, arg0, 
                            (node.Arguments.Count == 2) ? node.Arguments[1] : null);
                        return true;

                    case "Substring":
                        result = new BsonDocument("$substr", new BsonArray(new[]
                        {
                            field,
                            arg0,
                            (node.Arguments.Count == 2) ? TranslateValue(node.Arguments[1]) : -1
                        }));
                        return true;
                }
            }

            return false;
        }

        private bool TryTranslateStdDevResultOperator(PipelineExpression node, out BsonValue result)
        {
            var resultOperator = node.ResultOperator as StandardDeviationResultOperator;
            if (resultOperator != null)
            {
                var name = resultOperator.IsSample ? "$stdDevSamp" : "$stdDevPop";
                result = new BsonDocument(name, TranslateValue(node.Source));
                return true;
            }

            result = null;
            return false;
        }

        private bool TryTranslateSumResultOperator(PipelineExpression node, out BsonValue result)
        {
            var resultOperator = node.ResultOperator as SumResultOperator;
            if (resultOperator != null)
            {
                result = new BsonDocument("$sum", TranslateValue(node.Source));
                return true;
            }

            result = null;
            return false;
        }
    }
}<|MERGE_RESOLUTION|>--- conflicted
+++ resolved
@@ -26,7 +26,6 @@
 using MongoDB.Driver.Linq.Expressions.ResultOperators;
 using MongoDB.Driver.Linq.Processors;
 using MongoDB.Driver.Support;
-using System.Linq;
 
 namespace MongoDB.Driver.Linq.Translators
 {
@@ -420,11 +419,7 @@
                 }
 
                 if (node.Object.Type == typeof(DateTime)
-<<<<<<< HEAD
-                    && TryTranslateDateTimeCall(node, out result))
-=======
                     && TryTranslateDateTimeMethodCall(node, out result))
->>>>>>> 56247586
                 {
                     return result;
                 }
@@ -473,7 +468,11 @@
             return TranslateMapping(mapping);
         }
 
-<<<<<<< HEAD
+        private BsonValue TranslateNegate(UnaryExpression node)
+        {
+            var operand = TranslateValue(node.Operand);
+            return new BsonDocument("$subtract", new BsonArray(new BsonValue[] { 0, operand }));
+        }
         private BsonValue TranslateNewArrayInit(NewArrayExpression node)
         {
             var bsonArray = new BsonArray();
@@ -530,24 +529,6 @@
                 { "second", second, second != null },
                 { "millisecond", millisecond, millisecond != null }
             });
-=======
-        private BsonValue TranslateNegate(UnaryExpression node)
-        {
-            var operand = TranslateValue(node.Operand);
-            return new BsonDocument("$subtract", new BsonArray(new BsonValue[] { 0, operand }));
-        }
-
-        private BsonValue TranslateNewArrayInit(NewArrayExpression node)
-        {
-            var nodes = new BsonArray();
-
-            foreach (var expr in node.Expressions)
-            {
-                nodes.Add(TranslateValue(expr));
-            }
-
-            return nodes;
->>>>>>> 56247586
         }
 
         private BsonValue TranslateMapping(ProjectionMapping mapping)
@@ -928,7 +909,24 @@
 
             return false;
         }
-        
+
+        private bool TryTranslateStringMemberAccess(MemberExpression node, out BsonValue result)
+        {
+            result = null;
+            var field = TranslateValue(node.Expression);
+            switch (node.Member.Name)
+            {
+                case "Length":
+                    var name = _stringTranslationMode == AggregateStringTranslationMode.CodePoints ?
+                        "$strLenCP" :
+                        "$strLenBytes";
+
+                    result = new BsonDocument(name, field);
+                    return true;
+            }
+
+            return false;
+        }
         private bool TryTranslateDateTimeAddXXX(MethodCallExpression node, long multiplier, out BsonValue result)
         {
             result = null;
@@ -1040,24 +1038,6 @@
         }
 
 
-        private bool TryTranslateStringMemberAccess(MemberExpression node, out BsonValue result)
-        {
-            result = null;
-            var field = TranslateValue(node.Expression);
-            switch (node.Member.Name)
-            {
-                case "Length":
-                    var name = _stringTranslationMode == AggregateStringTranslationMode.CodePoints ?
-                        "$strLenCP" :
-                        "$strLenBytes";
-
-                    result = new BsonDocument(name, field);
-                    return true;
-            }
-
-            return false;
-        }
-
         private bool TryTranslateFirstResultOperator(PipelineExpression node, out BsonValue result)
         {
             var resultOperator = node.ResultOperator as FirstResultOperator;
@@ -1238,12 +1218,12 @@
                 case "Pow":
                     if (node.Arguments.Count == 2)
                     {
-                        result = new BsonDocument("$pow", new BsonArray
-                        {
+                    result = new BsonDocument("$pow", new BsonArray
+                    {
                             field,
-                            TranslateValue(node.Arguments[1])
-                        });
-                        return true;
+                        TranslateValue(node.Arguments[1])
+                    });
+                    return true;
                     }
                     break;
                 case "Sqrt":
@@ -1304,16 +1284,88 @@
                 case "IsNullOrEmpty":
                     if (node.Arguments.Count == 1)
                     {
-                        result = new BsonDocument("$or",
-                            new BsonArray
-                            {
-                                new BsonDocument("$eq", new BsonArray { field, BsonNull.Value }),
-                                new BsonDocument("$eq", new BsonArray { field, BsonString.Empty })
-                            });
+                    result = new BsonDocument("$or",
+                        new BsonArray
+                        {
+                            new BsonDocument("$eq", new BsonArray { field, BsonNull.Value }),
+                            new BsonDocument("$eq", new BsonArray { field, BsonString.Empty })
+                        });
+                    return true;
+            }
+                    break;
+
+                case "Equals":
+                    if (node.Arguments.Count >= 2 && node.Arguments.Count <= 3)
+                    {
+                        result = StringEqualsHelper(field, TranslateValue(node.Arguments[1]),
+                            (node.Arguments.Count == 3) ? node.Arguments[2] : null);
                         return true;
                     }
                     break;
-<<<<<<< HEAD
+
+                case "Concat":
+                    if (node.Arguments.Count == 1 && node.Arguments[0].Type == typeof(string[]))
+                    {
+                        // this is .Concat(params string[] args) overload
+                        result = new BsonDocument("$concat", field);
+                        return true;
+                    }
+                    else if (node.Arguments.Count >= 2 && node.Arguments.Count <= 4 && 
+                             node.Arguments.All(p => p.Type == typeof(string)))
+                    {
+                        // this is one of .Concat(string, string[, string[, string]]) overloads
+                        var array = new BsonArray();
+                        for (int i = 0; i < node.Arguments.Count; i++)
+                        {
+                            array.Add(TranslateValue(node.Arguments[i]));
+                        }
+
+                        result = new BsonDocument("$concat", array);
+                        return true;
+                    }
+                    else
+                        throw new NotSupportedException("Some overloads of String.Concat() are not supported");
+
+            }
+
+            return false;
+        }
+
+        private bool TryTranslateStringMethodCall(MethodCallExpression node, out BsonValue result)
+        {
+            result = null;
+            var field = TranslateValue(node.Object);
+            
+            if (node.Arguments.Count == 0)
+            {
+                // parameterless methods
+
+            switch (node.Method.Name)
+            {
+                    case "ToLower":
+                    case "ToLowerInvariant":
+                        result = new BsonDocument("$toLower", field);
+                                return true;
+
+                    case "ToUpper":
+                    case "ToUpperInvariant":
+                        result = new BsonDocument("$toUpper", field);
+                                return true;
+                        }
+                    }
+            else if (node.Arguments.Count <= 2)
+            {
+                // methods with 1 or 2 parameters
+                
+                var arg0 = TranslateValue(node.Arguments[0]);
+                
+                switch (node.Method.Name)
+                {
+                    case "Equals":
+                        result = StringEqualsHelper(field, arg0, 
+                            (node.Arguments.Count == 2) ? node.Arguments[1] : null);
+                        return true;
+
                 case "IndexOf":
                     var indexOfArgs = new BsonArray { field };
 
@@ -1401,102 +1453,18 @@
                     });
                     return true;
                 case "Substring":
-                    if (node.Arguments.Count == 2)
-                    {
                         var substrOpName = _stringTranslationMode == AggregateStringTranslationMode.CodePoints ?
                             "$substrCP" :
                             "$substr";
                         result = new BsonDocument(substrOpName, new BsonArray(new[]
                             {
                                 field,
-                                TranslateValue(node.Arguments[0]),
-                                TranslateValue(node.Arguments[1])
-                            }));
-=======
-
-                case "Equals":
-                    if (node.Arguments.Count >= 2 && node.Arguments.Count <= 3)
-                    {
-                        result = StringEqualsHelper(field, TranslateValue(node.Arguments[1]),
-                            (node.Arguments.Count == 3) ? node.Arguments[2] : null);
->>>>>>> 56247586
-                        return true;
-                    }
-                    break;
-
-                case "Concat":
-                    if (node.Arguments.Count == 1 && node.Arguments[0].Type == typeof(string[]))
-                    {
-                        // this is .Concat(params string[] args) overload
-                        result = new BsonDocument("$concat", field);
-                        return true;
-                    }
-                    else if (node.Arguments.Count >= 2 && node.Arguments.Count <= 4 && 
-                             node.Arguments.All(p => p.Type == typeof(string)))
-                    {
-                        // this is one of .Concat(string, string[, string[, string]]) overloads
-                        var array = new BsonArray();
-                        for (int i = 0; i < node.Arguments.Count; i++)
-                        {
-                            array.Add(TranslateValue(node.Arguments[i]));
-                        }
-
-                        result = new BsonDocument("$concat", array);
-                        return true;
-                    }
-                    else
-                        throw new NotSupportedException("Some overloads of String.Concat() are not supported");
-
-            }
-
-            return false;
-        }
-
-        private bool TryTranslateStringMethodCall(MethodCallExpression node, out BsonValue result)
-        {
-            result = null;
-            var field = TranslateValue(node.Object);
-            
-            if (node.Arguments.Count == 0)
-            {
-                // parameterless methods
-
-                switch (node.Method.Name)
-                {
-                    case "ToLower":
-                    case "ToLowerInvariant":
-                        result = new BsonDocument("$toLower", field);
-                        return true;
-
-                    case "ToUpper":
-                    case "ToUpperInvariant":
-                        result = new BsonDocument("$toUpper", field);
-                        return true;
-                }
-            }
-            else if (node.Arguments.Count <= 2)
-            {
-                // methods with 1 or 2 parameters
-                
-                var arg0 = TranslateValue(node.Arguments[0]);
-                
-                switch (node.Method.Name)
-                {
-                    case "Equals":
-                        result = StringEqualsHelper(field, arg0, 
-                            (node.Arguments.Count == 2) ? node.Arguments[1] : null);
-                        return true;
-
-                    case "Substring":
-                        result = new BsonDocument("$substr", new BsonArray(new[]
-                        {
-                            field,
                             arg0,
                             (node.Arguments.Count == 2) ? TranslateValue(node.Arguments[1]) : -1
-                        }));
+                            }));
                         return true;
-                }
-            }
+                    }
+                    }
 
             return false;
         }
