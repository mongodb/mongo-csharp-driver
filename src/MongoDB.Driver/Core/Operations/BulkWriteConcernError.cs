--- conflicted
+++ resolved
@@ -20,15 +20,10 @@
 
 namespace MongoDB.Driver.Core.Operations
 {
-<<<<<<< HEAD
     /// <summary>
     /// Represents the details of a write concern error.
     /// </summary>
     public sealed class BulkWriteConcernError
-=======
-    [Serializable]
-    internal sealed class BulkWriteConcernError
->>>>>>> 1c1e46c5
     {
         // fields
         private readonly int _code;
