/* Copyright 2010-present MongoDB Inc.
*
* Licensed under the Apache License, Version 2.0 (the "License");
* you may not use this file except in compliance with the License.
* You may obtain a copy of the License at
*
* http://www.apache.org/licenses/LICENSE-2.0
*
* Unless required by applicable law or agreed to in writing, software
* distributed under the License is distributed on an "AS IS" BASIS,
* WITHOUT WARRANTIES OR CONDITIONS OF ANY KIND, either express or implied.
* See the License for the specific language governing permissions and
* limitations under the License.
*/

using System;
using MongoDB.Driver.Core.Connections;

namespace MongoDB.Driver.Core.Operations
{
<<<<<<< HEAD
    /// <summary>
    /// Represents a request to write something to the database.
    /// </summary>
    public abstract class WriteRequest
=======
    [Serializable]
    internal abstract class WriteRequest
>>>>>>> 1c1e46c5
    {
        // constructors
        protected WriteRequest(WriteRequestType requestType)
        {
            RequestType = requestType;
        }

        // properties
        public int? CorrelationId { get; init; }
        public WriteRequestType RequestType { get; init; }

        // public methods
        public abstract bool IsRetryable(ConnectionDescription connectionDescription);
    }
}<|MERGE_RESOLUTION|>--- conflicted
+++ resolved
@@ -18,15 +18,10 @@
 
 namespace MongoDB.Driver.Core.Operations
 {
-<<<<<<< HEAD
     /// <summary>
     /// Represents a request to write something to the database.
     /// </summary>
     public abstract class WriteRequest
-=======
-    [Serializable]
-    internal abstract class WriteRequest
->>>>>>> 1c1e46c5
     {
         // constructors
         protected WriteRequest(WriteRequestType requestType)
