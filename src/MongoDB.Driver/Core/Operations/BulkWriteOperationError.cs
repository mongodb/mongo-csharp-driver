/* Copyright 2010-present MongoDB Inc.
*
* Licensed under the Apache License, Version 2.0 (the "License");
* you may not use this file except in compliance with the License.
* You may obtain a copy of the License at
*
* http://www.apache.org/licenses/LICENSE-2.0
*
* Unless required by applicable law or agreed to in writing, software
* distributed under the License is distributed on an "AS IS" BASIS,
* WITHOUT WARRANTIES OR CONDITIONS OF ANY KIND, either express or implied.
* See the License for the specific language governing permissions and
* limitations under the License.
*/

using System;
using MongoDB.Bson;
using MongoDB.Driver.Core.Misc;

namespace MongoDB.Driver.Core.Operations
{
<<<<<<< HEAD
    /// <summary>
    /// Represents the details of a write error for a particular request.
    /// </summary>
    public sealed class BulkWriteOperationError
=======
    [Serializable]
    internal sealed class BulkWriteOperationError
>>>>>>> 1c1e46c5
    {
        // fields
        private readonly int _code;
        private readonly BsonDocument _details;
        private readonly int _index;
        private readonly string _message;

        // constructors
        public BulkWriteOperationError(int index, int code, string message, BsonDocument details)
        {
            _code = code;
            _details = details;
            _index = index;
            _message = message;
        }

        // properties
        public ServerErrorCategory Category
        {
            get
            {
                switch (_code)
                {
                    case 50:
                        return ServerErrorCategory.ExecutionTimeout;
                    case 11000:
                    case 11001:
                    case 12582:
                        return ServerErrorCategory.DuplicateKey;
                    default:
                        return ServerErrorCategory.Uncategorized;
                }
            }
        }

        public int Code
        {
            get { return _code; }
        }

        public BsonDocument Details
        {
            get { return _details; }
        }

        public int Index
        {
            get { return _index; }
        }

        public string Message
        {
            get { return _message; }
        }

        // methods
        public BulkWriteOperationError WithMappedIndex(IndexMap indexMap)
        {
            var mappedIndex = indexMap.Map(_index);
            return (_index == mappedIndex) ? this : new BulkWriteOperationError(mappedIndex, Code, Message, Details);
        }
    }
}<|MERGE_RESOLUTION|>--- conflicted
+++ resolved
@@ -19,15 +19,10 @@
 
 namespace MongoDB.Driver.Core.Operations
 {
-<<<<<<< HEAD
     /// <summary>
     /// Represents the details of a write error for a particular request.
     /// </summary>
     public sealed class BulkWriteOperationError
-=======
-    [Serializable]
-    internal sealed class BulkWriteOperationError
->>>>>>> 1c1e46c5
     {
         // fields
         private readonly int _code;
