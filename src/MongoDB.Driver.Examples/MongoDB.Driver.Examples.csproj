<<<<<<< HEAD
﻿<?xml version="1.0" encoding="utf-8"?>
<Project ToolsVersion="4.0" DefaultTargets="Build" xmlns="http://schemas.microsoft.com/developer/msbuild/2003">
  <PropertyGroup>
    <Configuration Condition=" '$(Configuration)' == '' ">Debug</Configuration>
    <Platform Condition=" '$(Platform)' == '' ">AnyCPU</Platform>
    <ProjectGuid>{0B7600F4-A343-4007-8977-933DBEFC0CC7}</ProjectGuid>
    <OutputType>Library</OutputType>
    <AppDesignerFolder>Properties</AppDesignerFolder>
    <RootNamespace>MongoDB.Driver.Examples</RootNamespace>
    <AssemblyName>MongoDB.Driver.Examples</AssemblyName>
    <TargetFrameworkVersion>v4.5</TargetFrameworkVersion>
    <FileAlignment>512</FileAlignment>
  </PropertyGroup>
  <PropertyGroup Condition=" '$(Configuration)|$(Platform)' == 'Debug|AnyCPU' ">
    <DebugSymbols>true</DebugSymbols>
    <DebugType>full</DebugType>
    <Optimize>false</Optimize>
    <OutputPath>bin\Debug\</OutputPath>
    <DefineConstants>DEBUG;TRACE</DefineConstants>
    <ErrorReport>prompt</ErrorReport>
    <WarningLevel>4</WarningLevel>
    <TreatWarningsAsErrors>true</TreatWarningsAsErrors>
  </PropertyGroup>
  <PropertyGroup Condition=" '$(Configuration)|$(Platform)' == 'Release|AnyCPU' ">
    <DebugType>pdbonly</DebugType>
    <Optimize>true</Optimize>
    <OutputPath>bin\Release\</OutputPath>
    <DefineConstants>TRACE</DefineConstants>
    <ErrorReport>prompt</ErrorReport>
    <WarningLevel>4</WarningLevel>
  </PropertyGroup>
  <ItemGroup>
    <Reference Include="FluentAssertions, Version=3.5.0.0, Culture=neutral, PublicKeyToken=33f2691a05b67b6a, processorArchitecture=MSIL">
      <HintPath>..\packages\FluentAssertions.3.5.0\lib\net45\FluentAssertions.dll</HintPath>
      <Private>True</Private>
    </Reference>
    <Reference Include="FluentAssertions.Core, Version=3.5.0.0, Culture=neutral, PublicKeyToken=33f2691a05b67b6a, processorArchitecture=MSIL">
      <HintPath>..\packages\FluentAssertions.3.5.0\lib\net45\FluentAssertions.Core.dll</HintPath>
      <Private>True</Private>
    </Reference>
    <Reference Include="nunit.framework, Version=2.6.4.14350, Culture=neutral, PublicKeyToken=96d09a1eb7f44a77, processorArchitecture=MSIL">
      <SpecificVersion>False</SpecificVersion>
      <HintPath>..\packages\NUnit.2.6.4\lib\nunit.framework.dll</HintPath>
    </Reference>
    <Reference Include="System" />
    <Reference Include="System.Core" />
    <Reference Include="System.Xml.Linq" />
    <Reference Include="System.Data.DataSetExtensions" />
    <Reference Include="Microsoft.CSharp" />
    <Reference Include="System.Data" />
    <Reference Include="System.Xml" />
  </ItemGroup>
  <ItemGroup>
    <Compile Include="AggregatePrimer.cs" />
    <Compile Include="AltersCollectionAttribute.cs" />
    <Compile Include="IndexesPrimer.cs" />
    <Compile Include="InsertPrimer.cs" />
    <Compile Include="PrimerTestFixture.cs" />
    <Compile Include="Properties\AssemblyInfo.cs" />
    <Compile Include="QueryPrimer.cs" />
    <Compile Include="RemovePrimer.cs" />
    <Compile Include="SetupFixture.cs" />
    <Compile Include="UpdatePrimer.cs" />
  </ItemGroup>
  <ItemGroup>
    <ProjectReference Include="..\MongoDB.Bson.TestHelpers\MongoDB.Bson.TestHelpers.csproj">
      <Project>{6ac4638e-ec69-46aa-b6aa-c5cf227d14ae}</Project>
      <Name>MongoDB.Bson.TestHelpers</Name>
    </ProjectReference>
    <ProjectReference Include="..\MongoDB.Bson\MongoDB.Bson.csproj">
      <Project>{0e9a3a2a-49cd-4f6c-847c-dc79b4b65ce6}</Project>
      <Name>MongoDB.Bson</Name>
    </ProjectReference>
    <ProjectReference Include="..\MongoDB.Driver.Core.TestHelpers\MongoDB.Driver.Core.TestHelpers.csproj">
      <Project>{26c8e1f2-d859-4ed0-a1a7-de0b32f81084}</Project>
      <Name>MongoDB.Driver.Core.TestHelpers</Name>
    </ProjectReference>
    <ProjectReference Include="..\MongoDB.Driver.Core\MongoDB.Driver.Core.csproj">
      <Project>{da56482a-5d8f-41e0-85e6-1f22b310f91b}</Project>
      <Name>MongoDB.Driver.Core</Name>
    </ProjectReference>
    <ProjectReference Include="..\MongoDB.Driver.TestHelpers\MongoDB.Driver.TestHelpers.csproj">
      <Project>{89b92fff-4126-4d9a-93c8-2bd7e0cd82ff}</Project>
      <Name>MongoDB.Driver.TestHelpers</Name>
    </ProjectReference>
    <ProjectReference Include="..\MongoDB.Driver\MongoDB.Driver.csproj">
      <Project>{ae5166cd-76b0-4911-bd80-ced9521f37a1}</Project>
      <Name>MongoDB.Driver</Name>
    </ProjectReference>
  </ItemGroup>
  <ItemGroup>
    <Service Include="{82A7F48D-3B50-4B1E-B82E-3ADA8210C358}" />
  </ItemGroup>
  <ItemGroup>
    <EmbeddedResource Include="dataset.json" />
  </ItemGroup>
  <ItemGroup>
    <None Include="packages.config" />
  </ItemGroup>
  <Import Project="$(MSBuildToolsPath)\Microsoft.CSharp.targets" />
=======
﻿<?xml version="1.0" encoding="utf-8"?>
<Project ToolsVersion="4.0" DefaultTargets="Build" xmlns="http://schemas.microsoft.com/developer/msbuild/2003">
  <PropertyGroup>
    <Configuration Condition=" '$(Configuration)' == '' ">Debug</Configuration>
    <Platform Condition=" '$(Platform)' == '' ">AnyCPU</Platform>
    <ProjectGuid>{0B7600F4-A343-4007-8977-933DBEFC0CC7}</ProjectGuid>
    <OutputType>Library</OutputType>
    <AppDesignerFolder>Properties</AppDesignerFolder>
    <RootNamespace>MongoDB.Driver.Examples</RootNamespace>
    <AssemblyName>MongoDB.Driver.Examples</AssemblyName>
    <TargetFrameworkVersion>v4.5</TargetFrameworkVersion>
    <FileAlignment>512</FileAlignment>
  </PropertyGroup>
  <PropertyGroup Condition=" '$(Configuration)|$(Platform)' == 'Debug|AnyCPU' ">
    <DebugSymbols>true</DebugSymbols>
    <DebugType>full</DebugType>
    <Optimize>false</Optimize>
    <OutputPath>bin\Debug\</OutputPath>
    <DefineConstants>DEBUG;TRACE</DefineConstants>
    <ErrorReport>prompt</ErrorReport>
    <WarningLevel>4</WarningLevel>
    <TreatWarningsAsErrors>true</TreatWarningsAsErrors>
  </PropertyGroup>
  <PropertyGroup Condition=" '$(Configuration)|$(Platform)' == 'Release|AnyCPU' ">
    <DebugType>pdbonly</DebugType>
    <Optimize>true</Optimize>
    <OutputPath>bin\Release\</OutputPath>
    <DefineConstants>TRACE</DefineConstants>
    <ErrorReport>prompt</ErrorReport>
    <WarningLevel>4</WarningLevel>
  </PropertyGroup>
  <ItemGroup>
    <Reference Include="FluentAssertions, Version=3.5.0.0, Culture=neutral, PublicKeyToken=33f2691a05b67b6a, processorArchitecture=MSIL">
      <HintPath>..\packages\FluentAssertions.3.5.0\lib\net45\FluentAssertions.dll</HintPath>
      <Private>True</Private>
    </Reference>
    <Reference Include="FluentAssertions.Core, Version=3.5.0.0, Culture=neutral, PublicKeyToken=33f2691a05b67b6a, processorArchitecture=MSIL">
      <HintPath>..\packages\FluentAssertions.3.5.0\lib\net45\FluentAssertions.Core.dll</HintPath>
      <Private>True</Private>
    </Reference>
    <Reference Include="nunit.framework, Version=2.6.4.14350, Culture=neutral, PublicKeyToken=96d09a1eb7f44a77, processorArchitecture=MSIL">
      <SpecificVersion>False</SpecificVersion>
      <HintPath>..\packages\NUnit.2.6.4\lib\nunit.framework.dll</HintPath>
    </Reference>
    <Reference Include="System" />
    <Reference Include="System.Core" />
    <Reference Include="System.Xml.Linq" />
    <Reference Include="System.Data.DataSetExtensions" />
    <Reference Include="Microsoft.CSharp" />
    <Reference Include="System.Data" />
    <Reference Include="System.Xml" />
  </ItemGroup>
  <ItemGroup>
    <Compile Include="AggregatePrimer.cs" />
    <Compile Include="AltersCollectionAttribute.cs" />
    <Compile Include="IndexesPrimer.cs" />
    <Compile Include="InsertPrimer.cs" />
    <Compile Include="PrimerTestFixture.cs" />
    <Compile Include="Properties\AssemblyInfo.cs" />
    <Compile Include="QueryPrimer.cs" />
    <Compile Include="RemovePrimer.cs" />
    <Compile Include="SetupFixture.cs" />
    <Compile Include="UpdatePrimer.cs" />
  </ItemGroup>
  <ItemGroup>
    <ProjectReference Include="..\MongoDB.Bson.TestHelpers\MongoDB.Bson.TestHelpers.csproj">
      <Project>{6ac4638e-ec69-46aa-b6aa-c5cf227d14ae}</Project>
      <Name>MongoDB.Bson.TestHelpers</Name>
    </ProjectReference>
    <ProjectReference Include="..\MongoDB.Bson\MongoDB.Bson.csproj">
      <Project>{0e9a3a2a-49cd-4f6c-847c-dc79b4b65ce6}</Project>
      <Name>MongoDB.Bson</Name>
    </ProjectReference>
    <ProjectReference Include="..\MongoDB.Driver.Core.TestHelpers\MongoDB.Driver.Core.TestHelpers.csproj">
      <Project>{26c8e1f2-d859-4ed0-a1a7-de0b32f81084}</Project>
      <Name>MongoDB.Driver.Core.TestHelpers</Name>
    </ProjectReference>
    <ProjectReference Include="..\MongoDB.Driver.Core\MongoDB.Driver.Core.csproj">
      <Project>{da56482a-5d8f-41e0-85e6-1f22b310f91b}</Project>
      <Name>MongoDB.Driver.Core</Name>
    </ProjectReference>
    <ProjectReference Include="..\MongoDB.Driver.TestHelpers\MongoDB.Driver.TestHelpers.csproj">
      <Project>{89b92fff-4126-4d9a-93c8-2bd7e0cd82ff}</Project>
      <Name>MongoDB.Driver.TestHelpers</Name>
    </ProjectReference>
    <ProjectReference Include="..\MongoDB.Driver\MongoDB.Driver.csproj">
      <Project>{ae5166cd-76b0-4911-bd80-ced9521f37a1}</Project>
      <Name>MongoDB.Driver</Name>
    </ProjectReference>
  </ItemGroup>
  <ItemGroup>
    <Service Include="{82A7F48D-3B50-4B1E-B82E-3ADA8210C358}" />
  </ItemGroup>
  <ItemGroup>
    <EmbeddedResource Include="dataset.json" />
  </ItemGroup>
  <ItemGroup>
    <None Include="packages.config" />
  </ItemGroup>
  <Import Project="$(MSBuildToolsPath)\Microsoft.CSharp.targets" />
>>>>>>> a9be63b3
  <!-- To modify your build process, add your task inside one of the targets below and uncomment it. 
       Other similar extension points exist, see Microsoft.Common.targets.
  <Target Name="BeforeBuild">
  </Target>
  <Target Name="AfterBuild">
  </Target>
  -->
</Project><|MERGE_RESOLUTION|>--- conflicted
+++ resolved
@@ -1,4 +1,3 @@
-<<<<<<< HEAD
 ﻿<?xml version="1.0" encoding="utf-8"?>
 <Project ToolsVersion="4.0" DefaultTargets="Build" xmlns="http://schemas.microsoft.com/developer/msbuild/2003">
   <PropertyGroup>
@@ -99,108 +98,6 @@
     <None Include="packages.config" />
   </ItemGroup>
   <Import Project="$(MSBuildToolsPath)\Microsoft.CSharp.targets" />
-=======
-﻿<?xml version="1.0" encoding="utf-8"?>
-<Project ToolsVersion="4.0" DefaultTargets="Build" xmlns="http://schemas.microsoft.com/developer/msbuild/2003">
-  <PropertyGroup>
-    <Configuration Condition=" '$(Configuration)' == '' ">Debug</Configuration>
-    <Platform Condition=" '$(Platform)' == '' ">AnyCPU</Platform>
-    <ProjectGuid>{0B7600F4-A343-4007-8977-933DBEFC0CC7}</ProjectGuid>
-    <OutputType>Library</OutputType>
-    <AppDesignerFolder>Properties</AppDesignerFolder>
-    <RootNamespace>MongoDB.Driver.Examples</RootNamespace>
-    <AssemblyName>MongoDB.Driver.Examples</AssemblyName>
-    <TargetFrameworkVersion>v4.5</TargetFrameworkVersion>
-    <FileAlignment>512</FileAlignment>
-  </PropertyGroup>
-  <PropertyGroup Condition=" '$(Configuration)|$(Platform)' == 'Debug|AnyCPU' ">
-    <DebugSymbols>true</DebugSymbols>
-    <DebugType>full</DebugType>
-    <Optimize>false</Optimize>
-    <OutputPath>bin\Debug\</OutputPath>
-    <DefineConstants>DEBUG;TRACE</DefineConstants>
-    <ErrorReport>prompt</ErrorReport>
-    <WarningLevel>4</WarningLevel>
-    <TreatWarningsAsErrors>true</TreatWarningsAsErrors>
-  </PropertyGroup>
-  <PropertyGroup Condition=" '$(Configuration)|$(Platform)' == 'Release|AnyCPU' ">
-    <DebugType>pdbonly</DebugType>
-    <Optimize>true</Optimize>
-    <OutputPath>bin\Release\</OutputPath>
-    <DefineConstants>TRACE</DefineConstants>
-    <ErrorReport>prompt</ErrorReport>
-    <WarningLevel>4</WarningLevel>
-  </PropertyGroup>
-  <ItemGroup>
-    <Reference Include="FluentAssertions, Version=3.5.0.0, Culture=neutral, PublicKeyToken=33f2691a05b67b6a, processorArchitecture=MSIL">
-      <HintPath>..\packages\FluentAssertions.3.5.0\lib\net45\FluentAssertions.dll</HintPath>
-      <Private>True</Private>
-    </Reference>
-    <Reference Include="FluentAssertions.Core, Version=3.5.0.0, Culture=neutral, PublicKeyToken=33f2691a05b67b6a, processorArchitecture=MSIL">
-      <HintPath>..\packages\FluentAssertions.3.5.0\lib\net45\FluentAssertions.Core.dll</HintPath>
-      <Private>True</Private>
-    </Reference>
-    <Reference Include="nunit.framework, Version=2.6.4.14350, Culture=neutral, PublicKeyToken=96d09a1eb7f44a77, processorArchitecture=MSIL">
-      <SpecificVersion>False</SpecificVersion>
-      <HintPath>..\packages\NUnit.2.6.4\lib\nunit.framework.dll</HintPath>
-    </Reference>
-    <Reference Include="System" />
-    <Reference Include="System.Core" />
-    <Reference Include="System.Xml.Linq" />
-    <Reference Include="System.Data.DataSetExtensions" />
-    <Reference Include="Microsoft.CSharp" />
-    <Reference Include="System.Data" />
-    <Reference Include="System.Xml" />
-  </ItemGroup>
-  <ItemGroup>
-    <Compile Include="AggregatePrimer.cs" />
-    <Compile Include="AltersCollectionAttribute.cs" />
-    <Compile Include="IndexesPrimer.cs" />
-    <Compile Include="InsertPrimer.cs" />
-    <Compile Include="PrimerTestFixture.cs" />
-    <Compile Include="Properties\AssemblyInfo.cs" />
-    <Compile Include="QueryPrimer.cs" />
-    <Compile Include="RemovePrimer.cs" />
-    <Compile Include="SetupFixture.cs" />
-    <Compile Include="UpdatePrimer.cs" />
-  </ItemGroup>
-  <ItemGroup>
-    <ProjectReference Include="..\MongoDB.Bson.TestHelpers\MongoDB.Bson.TestHelpers.csproj">
-      <Project>{6ac4638e-ec69-46aa-b6aa-c5cf227d14ae}</Project>
-      <Name>MongoDB.Bson.TestHelpers</Name>
-    </ProjectReference>
-    <ProjectReference Include="..\MongoDB.Bson\MongoDB.Bson.csproj">
-      <Project>{0e9a3a2a-49cd-4f6c-847c-dc79b4b65ce6}</Project>
-      <Name>MongoDB.Bson</Name>
-    </ProjectReference>
-    <ProjectReference Include="..\MongoDB.Driver.Core.TestHelpers\MongoDB.Driver.Core.TestHelpers.csproj">
-      <Project>{26c8e1f2-d859-4ed0-a1a7-de0b32f81084}</Project>
-      <Name>MongoDB.Driver.Core.TestHelpers</Name>
-    </ProjectReference>
-    <ProjectReference Include="..\MongoDB.Driver.Core\MongoDB.Driver.Core.csproj">
-      <Project>{da56482a-5d8f-41e0-85e6-1f22b310f91b}</Project>
-      <Name>MongoDB.Driver.Core</Name>
-    </ProjectReference>
-    <ProjectReference Include="..\MongoDB.Driver.TestHelpers\MongoDB.Driver.TestHelpers.csproj">
-      <Project>{89b92fff-4126-4d9a-93c8-2bd7e0cd82ff}</Project>
-      <Name>MongoDB.Driver.TestHelpers</Name>
-    </ProjectReference>
-    <ProjectReference Include="..\MongoDB.Driver\MongoDB.Driver.csproj">
-      <Project>{ae5166cd-76b0-4911-bd80-ced9521f37a1}</Project>
-      <Name>MongoDB.Driver</Name>
-    </ProjectReference>
-  </ItemGroup>
-  <ItemGroup>
-    <Service Include="{82A7F48D-3B50-4B1E-B82E-3ADA8210C358}" />
-  </ItemGroup>
-  <ItemGroup>
-    <EmbeddedResource Include="dataset.json" />
-  </ItemGroup>
-  <ItemGroup>
-    <None Include="packages.config" />
-  </ItemGroup>
-  <Import Project="$(MSBuildToolsPath)\Microsoft.CSharp.targets" />
->>>>>>> a9be63b3
   <!-- To modify your build process, add your task inside one of the targets below and uncomment it. 
        Other similar extension points exist, see Microsoft.Common.targets.
   <Target Name="BeforeBuild">
