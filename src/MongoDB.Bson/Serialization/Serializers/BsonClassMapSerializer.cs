/* Copyright 2010-present MongoDB Inc.
*
* Licensed under the Apache License, Version 2.0 (the "License");
* you may not use this file except in compliance with the License.
* You may obtain a copy of the License at
*
* http://www.apache.org/licenses/LICENSE-2.0
*
* Unless required by applicable law or agreed to in writing, software
* distributed under the License is distributed on an "AS IS" BASIS,
* WITHOUT WARRANTIES OR CONDITIONS OF ANY KIND, either express or implied.
* See the License for the specific language governing permissions and
* limitations under the License.
*/

using System;
using System.Collections.Generic;
using System.ComponentModel;
using System.Linq;
using System.Reflection;
using MongoDB.Bson.IO;
using MongoDB.Bson.Serialization.Serializers;

namespace MongoDB.Bson.Serialization
{
    /// <summary>
    /// Represents a serializer for a class map.
    /// </summary>
    /// <typeparam name="TClass">The type of the class.</typeparam>
    public class BsonClassMapSerializer<TClass> : SerializerBase<TClass>, IBsonIdProvider, IBsonDocumentSerializer, IBsonPolymorphicSerializer
        where TClass : class
    {
        // private fields
        private readonly BsonClassMap<TClass> _classMap;

        // constructors
        /// <summary>
        /// Initializes a new instance of the BsonClassMapSerializer class.
        /// </summary>
        /// <param name="classMap">The class map.</param>
        public BsonClassMapSerializer(BsonClassMap<TClass> classMap)
        {
            if (classMap == null)
            {
                throw new ArgumentNullException("classMap");
            }
            if (classMap.ClassType != typeof(TClass))
            {
                var message = string.Format("Must be a BsonClassMap for the type {0}.", typeof(TClass));
                throw new ArgumentException(message, "classMap");
            }
            if (!classMap.IsFrozen)
            {
                throw new ArgumentException("Class map is not frozen.", nameof(classMap));
            }

            _classMap = classMap;
        }

        // public properties
        /// <summary>
        /// Gets a value indicating whether this serializer's discriminator is compatible with the object serializer.
        /// </summary>
        /// <value>
        /// <c>true</c> if this serializer's discriminator is compatible with the object serializer; otherwise, <c>false</c>.
        /// </value>
        public bool IsDiscriminatorCompatibleWithObjectSerializer
        {
            get { return true; }
        }

        // public methods
        /// <summary>
        /// Deserializes a value.
        /// </summary>
        /// <param name="context">The deserialization context.</param>
        /// <param name="args">The deserialization args.</param>
        /// <returns>A deserialized value.</returns>
        public override TClass Deserialize(BsonDeserializationContext context, BsonDeserializationArgs args)
        {
            var bsonReader = context.Reader;

            var currentBsonType = bsonReader.GetCurrentBsonType();
            if (currentBsonType == Bson.BsonType.Null)
            {
                bsonReader.ReadNull();
                return default(TClass);
            }
            else if (currentBsonType != BsonType.Document)
            {
                var message = string.Format(
                    "Expected a nested document representing the serialized form of a {0} value, but found a value of type {1} instead.",
                    typeof(TClass).FullName, currentBsonType);
                throw new FormatException(message);
            }
            else
            {
                var discriminatorConvention = _classMap.GetDiscriminatorConvention();

                var actualType = discriminatorConvention.GetActualType(bsonReader, args.NominalType);
                if (actualType == typeof(TClass))
                {
                    return DeserializeClass(context);
                }
                else
                {
                    var serializer = BsonSerializer.LookupSerializer(actualType);
                    return (TClass)serializer.Deserialize(context);
                }

            }
        }

        /// <summary>
        /// Deserializes a value.
        /// </summary>
        /// <param name="context">The deserialization context.</param>
        /// <returns>A deserialized value.</returns>
        public TClass DeserializeClass(BsonDeserializationContext context)
        {            
            if (_classMap.HasCreatorMaps)
            {
                // for creator-based deserialization we first gather the values in a dictionary and then call a matching creator
                return DeserializeClassWithCreatorMap(context);
            }
            else
            {
                // for mutable classes we deserialize the values directly into the result object
                return DeserializeClassInternal(context);
            }
            
        }

<<<<<<< HEAD
        private TClass DeserializeClassInternal(BsonDeserializationContext context)
        {
            // for mutable classes we deserialize the values directly into the result object
            var document = _classMap.CreateInstance();
            ISupportInitialize supportsInitialization = document as ISupportInitialize;
            if (supportsInitialization != null)
            {
                supportsInitialization.BeginInit();
=======
                if (document == null)
                {
                    throw new BsonSerializationException($"{nameof(BsonClassMap)} did not provide an instance of {typeof(TClass).Name}.");
                }

                supportsInitialization = document as ISupportInitialize;
                if (supportsInitialization != null)
                {
                    supportsInitialization.BeginInit();
                }
>>>>>>> 786e3244
            }

            var discriminatorConvention = _classMap.GetDiscriminatorConvention();
            var allMemberMaps = _classMap.AllMemberMapsGeneric;
            var extraElementsMemberMapIndex = _classMap.ExtraElementsMemberMapIndex;
            var memberMapBitArray = FastMemberMapHelper.GetBitArray(allMemberMaps.Count);

            var elementTrie = _classMap.ElementTrie;
            var trieDecoder = new TrieNameDecoder<int>(elementTrie);

            var bsonReader = context.Reader;
            bsonReader.ReadStartDocument();
            while (bsonReader.ReadBsonType() != BsonType.EndOfDocument)
            {
                var elementName = bsonReader.ReadName(trieDecoder);

                if (trieDecoder.Found)
                {
                    var memberMapIndex = trieDecoder.Value;
                    var memberMap = allMemberMaps[memberMapIndex];
                    if (memberMapIndex != extraElementsMemberMapIndex)
                    {                        
                        if (memberMap.MemberMap.IsReadOnly)
                        {
                            bsonReader.SkipValue();
                        }
                        else
                        {
                            DeserializeMemberValue(context, memberMap, document);
                        }                        
                    }
                    else if (extraElementsMemberMapIndex >= 0)
                    {
                        DeserializeExtraElementMember(context, document, elementName, memberMap.MemberMap);                        
                    }
                    memberMapBitArray[memberMapIndex >> 5] |= 1U << (memberMapIndex & 31);
                }
                else
                {
                    if (elementName == discriminatorConvention.ElementName)
                    {
                        bsonReader.SkipValue(); // skip over discriminator
                        continue;
                    }

                    if (extraElementsMemberMapIndex >= 0)
                    {
                        var extraElementsMemberMap = _classMap.ExtraElementsMemberMap;
                        DeserializeExtraElementMember(context, document, elementName, extraElementsMemberMap);
                        
                        memberMapBitArray[extraElementsMemberMapIndex >> 5] |= 1U << (extraElementsMemberMapIndex & 31);
                    }
                    else if (_classMap.IgnoreExtraElements)
                    {
                        bsonReader.SkipValue();
                    }
                    else
                    {
                        var message = string.Format(
                            "Element '{0}' does not match any field or property of class {1}.",
                            elementName, _classMap.ClassType.FullName);
                        throw new FormatException(message);
                    }
                }
            }
            bsonReader.ReadEndDocument();

            if(_classMap.RequiredMembersExists)
                CheckRequiredAndDefaultProperies(null, document, allMemberMaps, memberMapBitArray);

            
            if (supportsInitialization != null)
            {
                supportsInitialization.EndInit();
            }
            return document;
            
        }

        private TClass DeserializeClassWithCreatorMap(BsonDeserializationContext context)
        {
            // for creator-based deserialization we first gather the values in a dictionary and then call a matching creator
            var values = new Dictionary<string, object>();

            var discriminatorConvention = _classMap.GetDiscriminatorConvention();
            var allMemberMaps = _classMap.AllMemberMapsGeneric;
            var extraElementsMemberMapIndex = _classMap.ExtraElementsMemberMapIndex;
            var memberMapBitArray = FastMemberMapHelper.GetBitArray(allMemberMaps.Count);

            var bsonReader = context.Reader;
            bsonReader.ReadStartDocument();
            var elementTrie = _classMap.ElementTrie;
            var trieDecoder = new TrieNameDecoder<int>(elementTrie);
            while (bsonReader.ReadBsonType() != BsonType.EndOfDocument)
            {
                var elementName = bsonReader.ReadName(trieDecoder);

                if (trieDecoder.Found)
                {
                    var memberMapIndex = trieDecoder.Value;
                    var memberMap = allMemberMaps[memberMapIndex];
                    if (memberMapIndex != extraElementsMemberMapIndex)
                    {
                        
                        var value = DeserializeMemberValue(context, memberMap.MemberMap);
                        values[elementName] = value;
                    }
                    else
                    {
                        DeserializeExtraElementValue(context, values, elementName, memberMap.MemberMap);
                    }
                    memberMapBitArray[memberMapIndex >> 5] |= 1U << (memberMapIndex & 31);
                }
                else
                {
                    if (elementName == discriminatorConvention.ElementName)
                    {
                        bsonReader.SkipValue(); // skip over discriminator
                        continue;
                    }

                    if (extraElementsMemberMapIndex >= 0)
                    {
                        var extraElementsMemberMap = _classMap.ExtraElementsMemberMap;
                        DeserializeExtraElementValue(context, values, elementName, extraElementsMemberMap);
                        memberMapBitArray[extraElementsMemberMapIndex >> 5] |= 1U << (extraElementsMemberMapIndex & 31);
                    }
                    else if (_classMap.IgnoreExtraElements)
                    {
                        bsonReader.SkipValue();
                    }
                    else
                    {
                        var message = string.Format(
                            "Element '{0}' does not match any field or property of class {1}.",
                            elementName, _classMap.ClassType.FullName);
                        throw new FormatException(message);
                    }
                }
            }
            bsonReader.ReadEndDocument();
            if (_classMap.RequiredMembersExists)
                CheckRequiredAndDefaultProperies(values, null, allMemberMaps, memberMapBitArray);

            return CreateInstanceUsingCreator(values);
        }

    
    private void CheckRequiredAndDefaultProperies(Dictionary<string, object> values, TClass document, System.Collections.ObjectModel.ReadOnlyCollection<BsonMemberMap<TClass>> allMemberMaps, uint[] memberMapBitArray)
        {
            // check any members left over that we didn't have elements for (in blocks of 32 elements at a time)
            for (var bitArrayIndex = 0; bitArrayIndex < memberMapBitArray.Length; ++bitArrayIndex)
            {
                var memberMapIndex = bitArrayIndex << 5;
                var memberMapBlock = ~memberMapBitArray[bitArrayIndex]; // notice that bits are flipped so 1's are now the missing elements

                // work through this memberMapBlock of 32 elements
                while (true)
                {
                    // examine missing elements (memberMapBlock is shifted right as we work through the block)
                    for (; (memberMapBlock & 1) != 0; ++memberMapIndex, memberMapBlock >>= 1)
                    {
                        var memberMapGen = allMemberMaps[memberMapIndex];
                        var memberMap = memberMapGen.MemberMap;
                        if (memberMap.IsReadOnly)
                        {
                            continue;
                        }

                        if (memberMap.IsRequired)
                        {
                            var fieldOrProperty = (memberMap.MemberInfo is FieldInfo) ? "field" : "property";
                            var message = string.Format(
                                "Required element '{0}' for {1} '{2}' of class {3} is missing.",
                                memberMap.ElementName, fieldOrProperty, memberMap.MemberName, _classMap.ClassType.FullName);
                            throw new FormatException(message);
                        }

                        if (document != null)
                        {
                            memberMap.ApplyDefaultValue(document);
                        }
                        else if (memberMap.IsDefaultValueSpecified && !memberMap.IsReadOnly)
                        {
                            values[memberMap.ElementName] = memberMap.DefaultValue;
                        }
                    }

                    if (memberMapBlock == 0)
                    {
                        break;
                    }

                    // skip ahead to the next missing element
                    var leastSignificantBit = FastMemberMapHelper.GetLeastSignificantBit(memberMapBlock);
                    memberMapIndex += leastSignificantBit;
                    memberMapBlock >>= leastSignificantBit;
                }
            }
        }

        /// <summary>
        /// Gets the document Id.
        /// </summary>
        /// <param name="document">The document.</param>
        /// <param name="id">The Id.</param>
        /// <param name="idNominalType">The nominal type of the Id.</param>
        /// <param name="idGenerator">The IdGenerator for the Id type.</param>
        /// <returns>True if the document has an Id.</returns>
        public bool GetDocumentId(
            object document,
            out object id,
            out Type idNominalType,
            out IIdGenerator idGenerator)
        {
            var idMemberMap = _classMap.IdMemberMap;
            if (idMemberMap != null)
            {
                id = idMemberMap.Getter(document);
                idNominalType = idMemberMap.MemberType;
                idGenerator = idMemberMap.IdGenerator;
                return true;
            }
            else
            {
                id = null;
                idNominalType = null;
                idGenerator = null;
                return false;
            }
        }

        /// <summary>
        /// Tries to get the serialization info for a member.
        /// </summary>
        /// <param name="memberName">Name of the member.</param>
        /// <param name="serializationInfo">The serialization information.</param>
        /// <returns>
        ///   <c>true</c> if the serialization info exists; otherwise <c>false</c>.
        /// </returns>
        public bool TryGetMemberSerializationInfo(string memberName, out BsonSerializationInfo serializationInfo)
        {
            foreach (var memberMap in _classMap.AllMemberMaps)
            {
                if (memberMap.MemberName == memberName)
                {
                    var elementName = memberMap.ElementName;
                    var serializer = memberMap.GetSerializer();
                    serializationInfo = new BsonSerializationInfo(elementName, serializer, serializer.ValueType);
                    return true;
                }
            }

            serializationInfo = null;
            return false;
        }

        /// <summary>
        /// Serializes a value.
        /// </summary>
        /// <param name="context">The serialization context.</param>
        /// <param name="args">The serialization args.</param>
        /// <param name="value">The object.</param>
        public override void Serialize(BsonSerializationContext context, BsonSerializationArgs args, TClass value)
        {
            var bsonWriter = context.Writer;

            if (value == null)
            {
                bsonWriter.WriteNull();
            }
            else
            {
                var actualType = value.GetType();
                if (actualType == typeof(TClass))
                {
                    SerializeClass(context, args, value);
                }
                else
                {
                    var serializer = BsonSerializer.LookupSerializer(actualType);
                    serializer.Serialize(context, args, value);
                }
            }
        }

        /// <summary>
        /// Sets the document Id.
        /// </summary>
        /// <param name="document">The document.</param>
        /// <param name="id">The Id.</param>
        public void SetDocumentId(object document, object id)
        {
            var documentType = document.GetType();
            var documentTypeInfo = documentType.GetTypeInfo();
            if (documentTypeInfo.IsValueType)
            {
                var message = string.Format("SetDocumentId cannot be used with value type {0}.", documentType.FullName);
                throw new BsonSerializationException(message);
            }

            var idMemberMap = _classMap.IdMemberMap;
            if (idMemberMap != null)
            {
                idMemberMap.Setter(document, id);
            }
            else
            {
                var message = string.Format("Class {0} has no Id member.", document.GetType().FullName);
                throw new InvalidOperationException(message);
            }
        }

        // private methods
        private BsonCreatorMap ChooseBestCreator(Dictionary<string, object> values)
        {
            // there's only one selector for now, but there might be more in the future (possibly even user provided)
            var selector = new MostArgumentsCreatorSelector();
            var creatorMap = selector.SelectCreator(_classMap, values);

            if (creatorMap == null)
            {
                throw new BsonSerializationException("No matching creator found.");
            }

            return creatorMap;
        }

        private TClass CreateInstanceUsingCreator(Dictionary<string, object> values)
        {
            var creatorMap = ChooseBestCreator(values);
            var document = creatorMap.CreateInstance(values); // removes values consumed

            var supportsInitialization = document as ISupportInitialize;
            if (supportsInitialization != null)
            {
                supportsInitialization.BeginInit();
            }
            // process any left over values that weren't passed to the creator
            foreach (var keyValuePair in values)
            {
                var elementName = keyValuePair.Key;
                var value = keyValuePair.Value;

                var memberMap = _classMap.GetMemberMapForElement(elementName);
                if (!memberMap.IsReadOnly)
                {
                    memberMap.Setter.Invoke(document, value);
                }
            }

            if (supportsInitialization != null)
            {
                supportsInitialization.EndInit();
            }

            return (TClass)document;
        }

        private void DeserializeExtraElementMember(
            BsonDeserializationContext context,
            object obj,
            string elementName,
            BsonMemberMap extraElementsMemberMap)
        {
            var bsonReader = context.Reader;

            if (extraElementsMemberMap.MemberType == typeof(BsonDocument))
            {
                var extraElements = (BsonDocument)extraElementsMemberMap.Getter(obj);
                if (extraElements == null)
                {
                    extraElements = new BsonDocument();
                    extraElementsMemberMap.Setter(obj, extraElements);
                }

                var bsonValue = BsonValueSerializer.Instance.Deserialize(context);
                extraElements[elementName] = bsonValue;
            }
            else
            {
                var extraElements = (IDictionary<string, object>)extraElementsMemberMap.Getter(obj);
                if (extraElements == null)
                {
                    if (extraElementsMemberMap.MemberType == typeof(IDictionary<string, object>))
                    {
                        extraElements = new Dictionary<string, object>();
                    }
                    else
                    {
                        extraElements = (IDictionary<string, object>)Activator.CreateInstance(extraElementsMemberMap.MemberType);
                    }
                    extraElementsMemberMap.Setter(obj, extraElements);
                }

                var bsonValue = BsonValueSerializer.Instance.Deserialize(context);
                extraElements[elementName] = BsonTypeMapper.MapToDotNetValue(bsonValue);
            }
        }

        private void DeserializeExtraElementValue(
            BsonDeserializationContext context,
            Dictionary<string, object> values,
            string elementName,
            BsonMemberMap extraElementsMemberMap)
        {
            var bsonReader = context.Reader;

            if (extraElementsMemberMap.MemberType == typeof(BsonDocument))
            {
                BsonDocument extraElements;
                object obj;
                if (values.TryGetValue(extraElementsMemberMap.ElementName, out obj))
                {
                    extraElements = (BsonDocument)obj;
                }
                else
                {
                    extraElements = new BsonDocument();
                    values.Add(extraElementsMemberMap.ElementName, extraElements);
                }

                var bsonValue = BsonValueSerializer.Instance.Deserialize(context);
                extraElements[elementName] = bsonValue;
            }
            else
            {
                IDictionary<string, object> extraElements;
                object obj;
                if (values.TryGetValue(extraElementsMemberMap.ElementName, out obj))
                {
                    extraElements = (IDictionary<string, object>)obj;
                }
                else
                {
                    if (extraElementsMemberMap.MemberType == typeof(IDictionary<string, object>))
                    {
                        extraElements = new Dictionary<string, object>();
                    }
                    else
                    {
                        extraElements = (IDictionary<string, object>)Activator.CreateInstance(extraElementsMemberMap.MemberType);
                    }
                    values.Add(extraElementsMemberMap.ElementName, extraElements);
                }

                var bsonValue = BsonValueSerializer.Instance.Deserialize(context);
                extraElements[elementName] = BsonTypeMapper.MapToDotNetValue(bsonValue);
            }
        }

        private void DeserializeMemberValue(BsonDeserializationContext context, BsonMemberMap<TClass> memberMap, TClass document)
        {
            try
            {
                //this code has excess boxing and interface virtualization impact
                //var value = memberMap.GetSerializer().Deserialize(context);            
                //memberMap.Setter(document, value);

                //we will be use generic action
                var deserializer = memberMap.GetDeserializeAction(context, _classMap, document);
                deserializer(context, memberMap.MemberMap.GetSerializer(), document);
            }
            catch (Exception ex)
            {
                var message = string.Format(
                    "An error occurred while deserializing the {0} {1} of class {2}: {3}", // terminating period provided by nested message
                    memberMap.MemberMap.MemberName, (memberMap.MemberMap.MemberInfo is FieldInfo) ? "field" : "property", _classMap.ClassType.FullName, ex.Message);
                throw new FormatException(message, ex);
            }
        }

        private object DeserializeMemberValue(BsonDeserializationContext context, BsonMemberMap memberMap)
        {
            var bsonReader = context.Reader;

            try
            {
                return memberMap.GetSerializer().Deserialize(context);
            }
            catch (Exception ex)
            {
                var message = string.Format(
                    "An error occurred while deserializing the {0} {1} of class {2}: {3}", // terminating period provided by nested message
                    memberMap.MemberName, (memberMap.MemberInfo is FieldInfo) ? "field" : "property", memberMap.ClassMap.ClassType.FullName, ex.Message);
                throw new FormatException(message, ex);
            }
        }

        private void SerializeClass(BsonSerializationContext context, BsonSerializationArgs args, TClass document)
        {
            var bsonWriter = context.Writer;

            bsonWriter.WriteStartDocument();

            var idMemberMap = _classMap.IdMemberMap;
            if (idMemberMap != null && args.SerializeIdFirst)
            {
                SerializeMember(context, document, idMemberMap);
            }

            if (ShouldSerializeDiscriminator(args.NominalType))
            {
                SerializeDiscriminator(context, args.NominalType, document);
            }

            foreach (var memberMap in _classMap.AllMemberMaps)
            {
                if (memberMap != idMemberMap || !args.SerializeIdFirst)
                {
                    SerializeMember(context, document, memberMap);
                }
            }

            bsonWriter.WriteEndDocument();
        }

        private void SerializeExtraElements(BsonSerializationContext context, object obj, BsonMemberMap extraElementsMemberMap)
        {
            var bsonWriter = context.Writer;

            var extraElements = extraElementsMemberMap.Getter(obj);
            if (extraElements != null)
            {
                if (extraElementsMemberMap.MemberType == typeof(BsonDocument))
                {
                    var bsonDocument = (BsonDocument)extraElements;
                    foreach (var element in bsonDocument)
                    {
                        bsonWriter.WriteName(element.Name);
                        BsonValueSerializer.Instance.Serialize(context, element.Value);
                    }
                }
                else
                {
                    var dictionary = (IDictionary<string, object>)extraElements;
                    foreach (var key in dictionary.Keys)
                    {
                        bsonWriter.WriteName(key);
                        var value = dictionary[key];
                        var bsonValue = BsonTypeMapper.MapToBsonValue(value);
                        BsonValueSerializer.Instance.Serialize(context, bsonValue);
                    }
                }
            }
        }

        private void SerializeDiscriminator(BsonSerializationContext context, Type nominalType, object obj)
        {
            var discriminatorConvention = _classMap.GetDiscriminatorConvention();
            if (discriminatorConvention != null)
            {
                var actualType = obj.GetType();
                var discriminator = discriminatorConvention.GetDiscriminator(nominalType, actualType);
                if (discriminator != null)
                {
                    context.Writer.WriteName(discriminatorConvention.ElementName);
                    BsonValueSerializer.Instance.Serialize(context, discriminator);
                }
            }
        }

        private void SerializeMember(BsonSerializationContext context, object obj, BsonMemberMap memberMap)
        {
            if (memberMap != _classMap.ExtraElementsMemberMap)
            {
                SerializeNormalMember(context, obj, memberMap);
            }
            else
            {
                SerializeExtraElements(context, obj, memberMap);
            }
        }

        private void SerializeNormalMember(BsonSerializationContext context, object obj, BsonMemberMap memberMap)
        {
            var bsonWriter = context.Writer;

            var value = memberMap.Getter(obj);

            if (!memberMap.ShouldSerialize(obj, value))
            {
                return; // don't serialize member
            }

            bsonWriter.WriteName(memberMap.ElementName);
            memberMap.GetSerializer().Serialize(context, value);
        }

        private bool ShouldSerializeDiscriminator(Type nominalType)
        {
            return (nominalType != _classMap.ClassType || _classMap.DiscriminatorIsRequired || _classMap.HasRootClass) && !_classMap.IsAnonymous;
        }

        // nested classes
        // helper class that implements member map bit array helper functions
        private static class FastMemberMapHelper
        {
            public static uint[] GetBitArray(int memberCount)
            {
                var bitArrayOffset = memberCount & 31;
                var bitArrayLength = memberCount >> 5;
                if (bitArrayOffset == 0)
                {
                    return new uint[bitArrayLength];
                }
                var bitArray = new uint[bitArrayLength + 1];
                bitArray[bitArrayLength] = ~0U << bitArrayOffset; // set unused bits to 1
                return bitArray;
            }

            // see http://graphics.stanford.edu/~seander/bithacks.html#ZerosOnRightBinSearch
            // also returns 31 if no bits are set; caller must check this case
            public static int GetLeastSignificantBit(uint bitBlock)
            {
                var leastSignificantBit = 1;
                if ((bitBlock & 65535) == 0)
                {
                    bitBlock >>= 16;
                    leastSignificantBit |= 16;
                }
                if ((bitBlock & 255) == 0)
                {
                    bitBlock >>= 8;
                    leastSignificantBit |= 8;
                }
                if ((bitBlock & 15) == 0)
                {
                    bitBlock >>= 4;
                    leastSignificantBit |= 4;
                }
                if ((bitBlock & 3) == 0)
                {
                    bitBlock >>= 2;
                    leastSignificantBit |= 2;
                }
                return leastSignificantBit - (int)(bitBlock & 1);
            }
        }
    }
}<|MERGE_RESOLUTION|>--- conflicted
+++ resolved
@@ -131,7 +131,7 @@
             
         }
 
-<<<<<<< HEAD
+
         private TClass DeserializeClassInternal(BsonDeserializationContext context)
         {
             // for mutable classes we deserialize the values directly into the result object
@@ -140,18 +140,6 @@
             if (supportsInitialization != null)
             {
                 supportsInitialization.BeginInit();
-=======
-                if (document == null)
-                {
-                    throw new BsonSerializationException($"{nameof(BsonClassMap)} did not provide an instance of {typeof(TClass).Name}.");
-                }
-
-                supportsInitialization = document as ISupportInitialize;
-                if (supportsInitialization != null)
-                {
-                    supportsInitialization.BeginInit();
-                }
->>>>>>> 786e3244
             }
 
             var discriminatorConvention = _classMap.GetDiscriminatorConvention();
