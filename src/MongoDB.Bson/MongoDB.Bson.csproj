--- conflicted
+++ resolved
@@ -1,408 +1,3 @@
-<<<<<<< HEAD
-﻿<?xml version="1.0" encoding="utf-8"?>
-<Project ToolsVersion="4.0" DefaultTargets="Build" xmlns="http://schemas.microsoft.com/developer/msbuild/2003">
-  <PropertyGroup>
-    <Configuration Condition=" '$(Configuration)' == '' ">Debug</Configuration>
-    <Platform Condition=" '$(Platform)' == '' ">AnyCPU</Platform>
-    <ProductVersion>9.0.30729</ProductVersion>
-    <SchemaVersion>2.0</SchemaVersion>
-    <ProjectGuid>{0E9A3A2A-49CD-4F6C-847C-DC79B4B65CE6}</ProjectGuid>
-    <OutputType>Library</OutputType>
-    <AppDesignerFolder>Properties</AppDesignerFolder>
-    <RootNamespace>MongoDB.Bson</RootNamespace>
-    <AssemblyName>MongoDB.Bson</AssemblyName>
-    <TargetFrameworkVersion>v4.5</TargetFrameworkVersion>
-    <FileAlignment>512</FileAlignment>
-    <FileUpgradeFlags>
-    </FileUpgradeFlags>
-    <OldToolsVersion>3.5</OldToolsVersion>
-    <UpgradeBackupLocation />
-    <PublishUrl>publish\</PublishUrl>
-    <Install>true</Install>
-    <InstallFrom>Disk</InstallFrom>
-    <UpdateEnabled>false</UpdateEnabled>
-    <UpdateMode>Foreground</UpdateMode>
-    <UpdateInterval>7</UpdateInterval>
-    <UpdateIntervalUnits>Days</UpdateIntervalUnits>
-    <UpdatePeriodically>false</UpdatePeriodically>
-    <UpdateRequired>false</UpdateRequired>
-    <MapFileExtensions>true</MapFileExtensions>
-    <ApplicationRevision>0</ApplicationRevision>
-    <ApplicationVersion>1.0.0.%2a</ApplicationVersion>
-    <IsWebBootstrapper>false</IsWebBootstrapper>
-    <UseApplicationTrust>false</UseApplicationTrust>
-    <BootstrapperEnabled>true</BootstrapperEnabled>
-    <TargetFrameworkProfile />
-  </PropertyGroup>
-  <PropertyGroup Condition=" '$(Configuration)|$(Platform)' == 'Debug|AnyCPU' ">
-    <DebugSymbols>true</DebugSymbols>
-    <DebugType>full</DebugType>
-    <Optimize>false</Optimize>
-    <OutputPath>bin\Debug\</OutputPath>
-    <DefineConstants>DEBUG;TRACE</DefineConstants>
-    <ErrorReport>prompt</ErrorReport>
-    <WarningLevel>4</WarningLevel>
-    <CodeAnalysisRuleSet>..\CodeAnalysisRuleSet.ruleset</CodeAnalysisRuleSet>
-    <DocumentationFile>bin\Debug\MongoDB.Bson.XML</DocumentationFile>
-    <Prefer32Bit>false</Prefer32Bit>
-  </PropertyGroup>
-  <PropertyGroup Condition=" '$(Configuration)|$(Platform)' == 'Release|AnyCPU' ">
-    <DebugType>pdbonly</DebugType>
-    <Optimize>true</Optimize>
-    <OutputPath>bin\Release\</OutputPath>
-    <DefineConstants>TRACE</DefineConstants>
-    <ErrorReport>prompt</ErrorReport>
-    <WarningLevel>4</WarningLevel>
-    <CodeAnalysisRuleSet>AllRules.ruleset</CodeAnalysisRuleSet>
-    <DocumentationFile>bin\Release\MongoDB.Bson.XML</DocumentationFile>
-    <Prefer32Bit>false</Prefer32Bit>
-  </PropertyGroup>
-  <PropertyGroup>
-    <SignAssembly>false</SignAssembly>
-  </PropertyGroup>
-  <PropertyGroup>
-    <AssemblyOriginatorKeyFile>..\Keys\TemporaryKeyPair.snk</AssemblyOriginatorKeyFile>
-  </PropertyGroup>
-  <ItemGroup>
-    <Reference Include="System" />
-    <Reference Include="System.Core" />
-  </ItemGroup>
-  <ItemGroup>
-    <Compile Include="..\MongoDB.Shared\GlobalAssemblyInfo.cs">
-      <Link>Properties\GlobalAssemblyInfo.cs</Link>
-    </Compile>
-    <Compile Include="..\MongoDB.Shared\Hasher.cs">
-      <Link>Hasher.cs</Link>
-    </Compile>
-    <Compile Include="BsonExtensionMethods.cs" />
-    <Compile Include="Exceptions\DuplicateBsonMemberMapAttributeException.cs" />
-    <Compile Include="IO\ArrayElementNameAccelerator.cs" />
-    <Compile Include="IO\BsonChunkPool.cs" />
-    <Compile Include="IO\BsonDocumentReaderSettings.cs" />
-    <Compile Include="IO\BsonDocumentWriterSettings.cs" />
-    <Compile Include="IO\BsonReaderSettings.cs" />
-    <Compile Include="IO\BsonStream.cs" />
-    <Compile Include="IO\BsonStreamAdapter.cs" />
-    <Compile Include="IO\BsonTrie.cs" />
-    <Compile Include="IO\BsonWriterSettings.cs" />
-    <Compile Include="IO\ByteArrayChunk.cs" />
-    <Compile Include="IO\ByteBufferSlice.cs" />
-    <Compile Include="IO\IBsonChunk.cs" />
-    <Compile Include="IO\IBsonChunkSource.cs" />
-    <Compile Include="IO\IBsonReader.cs" />
-    <Compile Include="IO\IBsonReaderExtensions.cs" />
-    <Compile Include="IO\BsonStreamExtensions.cs" />
-    <Compile Include="IO\IBsonWriter.cs" />
-    <Compile Include="IO\IBsonWriterExtensions.cs" />
-    <Compile Include="IO\IElementNameValidator.cs" />
-    <Compile Include="IO\INameDecoder.cs" />
-    <Compile Include="IO\InputBufferChunkSource.cs" />
-    <Compile Include="IO\JsonBuffer.cs" />
-    <Compile Include="IO\ByteBufferFactory.cs" />
-    <Compile Include="IO\ByteArrayBuffer.cs" />
-    <Compile Include="IO\ByteBufferStream.cs" />
-    <Compile Include="IO\IByteBuffer.cs" />
-    <Compile Include="IO\JsonConvert.cs" />
-    <Compile Include="IO\MultiChunkBuffer.cs" />
-    <Compile Include="IO\NoOpElementNameValidator.cs" />
-    <Compile Include="IO\OutputBufferChunkSource.cs" />
-    <Compile Include="IO\TrieNameDecoder.cs" />
-    <Compile Include="IO\Utf8Encodings.cs" />
-    <Compile Include="IO\Utf8NameDecoder.cs" />
-    <Compile Include="IO\SingleChunkBuffer.cs" />
-    <Compile Include="IO\Utf8Helper.cs" />
-    <Compile Include="ObjectModel\GuidRepresentation.cs" />
-    <Compile Include="ObjectModel\GuidConverter.cs" />
-    <Compile Include="IO\JsonReaderSettings.cs" />
-    <Compile Include="ObjectModel\ICustomBsonTypeMapper.cs" />
-    <Compile Include="ObjectModel\BsonTypeMapperOptions.cs" />
-    <Compile Include="ObjectModel\LazyBsonArray.cs" />
-    <Compile Include="ObjectModel\LazyBsonDocument.cs" />
-    <Compile Include="ObjectModel\MaterializedOnDemandBsonArray.cs" />
-    <Compile Include="ObjectModel\MaterializedOnDemandBsonDocument.cs" />
-    <Compile Include="ObjectModel\RawBsonArray.cs" />
-    <Compile Include="ObjectModel\RawBsonDocument.cs" />
-    <Compile Include="PowerOf2.cs" />
-    <Compile Include="Serialization\AttributedSerializationProvider.cs" />
-    <Compile Include="Serialization\Attributes\BsonConstructorAttribute.cs" />
-    <Compile Include="Serialization\Attributes\BsonDateTimeOptionsAttribute.cs" />
-    <Compile Include="Serialization\Attributes\BsonDictionaryOptionsAttribute.cs" />
-    <Compile Include="Serialization\Attributes\BsonExtraElementsAttribute.cs" />
-    <Compile Include="Serialization\Attributes\BsonFactoryMethodAttribute.cs" />
-    <Compile Include="Serialization\Attributes\BsonIgnoreIfDefaultAttribute.cs" />
-    <Compile Include="Serialization\Attributes\BsonMemberMapAttributeUsageAttribute.cs" />
-    <Compile Include="Serialization\Attributes\BsonNoIdAttribute.cs" />
-    <Compile Include="Serialization\Attributes\BsonRepresentationAttribute.cs" />
-    <Compile Include="Serialization\Attributes\BsonSerializationOptionsAttribute.cs" />
-    <Compile Include="Serialization\Attributes\BsonSerializerAttribute.cs" />
-    <Compile Include="Serialization\Attributes\BsonTimeSpanOptionsAttribute.cs" />
-    <Compile Include="Serialization\Attributes\IBsonMemberMapAttribute.cs" />
-    <Compile Include="Serialization\Attributes\IBsonClassMapAttribute.cs" />
-    <Compile Include="Serialization\Attributes\IBsonPostProcessingAttribute.cs" />
-    <Compile Include="Serialization\Attributes\IBsonCreatorMapAttribute.cs" />
-    <Compile Include="Serialization\BsonClassMapSerializationProvider.cs" />
-    <Compile Include="Serialization\BsonCreatorMap.cs" />
-    <Compile Include="Serialization\BsonDeserializationArgs.cs" />
-    <Compile Include="Serialization\BsonDeserializationContext.cs" />
-    <Compile Include="Serialization\BsonDocumentBackedClass.cs" />
-    <Compile Include="Serialization\BsonObjectModelSerializationProvider.cs" />
-    <Compile Include="Serialization\BsonSerializationArgs.cs" />
-    <Compile Include="Serialization\BsonSerializationContext.cs" />
-    <Compile Include="Serialization\CollectionsSerializationProvider.cs" />
-    <Compile Include="Serialization\Conventions\AttributeConventionPack.cs" />
-    <Compile Include="Serialization\Conventions\CamelCaseElementNameConvention.cs" />
-    <Compile Include="Serialization\Conventions\NamedParameterCreatorMapConvention.cs" />
-    <Compile Include="Serialization\Conventions\ConventionBase.cs" />
-    <Compile Include="Serialization\Conventions\ConventionPack.cs" />
-    <Compile Include="Serialization\Conventions\ConventionRegistry.cs" />
-    <Compile Include="Serialization\Conventions\ConventionRunner.cs" />
-    <Compile Include="Serialization\Conventions\DefaultConventionPack.cs" />
-    <Compile Include="Serialization\Conventions\DelegateClassMapConvention.cs" />
-    <Compile Include="Serialization\Conventions\DelegateMemberMapConvention.cs" />
-    <Compile Include="Serialization\Conventions\DelegatePostProcessingConvention.cs" />
-    <Compile Include="Serialization\Conventions\HierarchicalDiscriminatorConvention.cs" />
-    <Compile Include="Serialization\Conventions\IClassMapConvention.cs" />
-    <Compile Include="Serialization\Conventions\ICreatorMapConvention.cs" />
-    <Compile Include="Serialization\Conventions\IConvention.cs" />
-    <Compile Include="Serialization\Conventions\IConventionPack.cs" />
-    <Compile Include="Serialization\Conventions\IgnoreExtraElementsConvention.cs" />
-    <Compile Include="Serialization\Conventions\IgnoreIfDefaultConvention.cs" />
-    <Compile Include="Serialization\Conventions\IgnoreIfNullConvention.cs" />
-    <Compile Include="Serialization\Conventions\IMemberMapConvention.cs" />
-    <Compile Include="Serialization\Conventions\IPostProcessingConvention.cs" />
-    <Compile Include="Serialization\Conventions\LookupIdGeneratorConvention.cs" />
-    <Compile Include="Serialization\Conventions\MemberDefaultValueConvention.cs" />
-    <Compile Include="Serialization\Conventions\MemberNameElementNameConvention.cs" />
-    <Compile Include="Serialization\Conventions\NamedExtraElementsMemberConvention.cs" />
-    <Compile Include="Serialization\Conventions\NamedIdMemberConvention.cs" />
-    <Compile Include="Serialization\Conventions\NoIdMemberConvention.cs" />
-    <Compile Include="Serialization\Conventions\ObjectDiscriminatorConvention.cs" />
-    <Compile Include="Serialization\Conventions\ReadWriteMemberFinderConvention.cs" />
-    <Compile Include="Serialization\Conventions\ResetClassMapConvention.cs" />
-    <Compile Include="Serialization\Conventions\ResetMemberMapsConvention.cs" />
-    <Compile Include="Serialization\Conventions\ScalarDiscriminatorConvention.cs" />
-    <Compile Include="Serialization\Conventions\EnumRepresentationConvention.cs" />
-    <Compile Include="Serialization\Conventions\StandardDiscriminatorConvention.cs" />
-    <Compile Include="Serialization\Conventions\StringObjectIdIdGeneratorConvention.cs" />
-    <Compile Include="Serialization\CreatorMapDelegateCompiler.cs" />
-    <Compile Include="Serialization\ExpressionVisitor.cs" />
-    <Compile Include="Serialization\BsonSerializerRegistry.cs" />
-    <Compile Include="Serialization\IBsonDictionarySerializer.cs" />
-    <Compile Include="Serialization\IBsonPolymorphicSerializer.cs" />
-    <Compile Include="Serialization\IBsonSerializerRegistry.cs" />
-    <Compile Include="Serialization\IChildSerializerConfigurable.cs" />
-    <Compile Include="Serialization\ICreatorSelector.cs" />
-    <Compile Include="Serialization\IdGenerators\AscendingGuidGenerator.cs" />
-    <Compile Include="Serialization\IdGenerators\BsonBinaryDataGuidGenerator.cs" />
-    <Compile Include="Serialization\IdGenerators\BsonObjectIdGenerator.cs" />
-    <Compile Include="Serialization\IdGenerators\CombGuidGenerator.cs" />
-    <Compile Include="Serialization\IdGenerators\GuidGenerator.cs" />
-    <Compile Include="Serialization\IdGenerators\NullIdChecker.cs" />
-    <Compile Include="Serialization\IdGenerators\ObjectIdGenerator.cs" />
-    <Compile Include="Serialization\IdGenerators\StringObjectIdGenerator.cs" />
-    <Compile Include="Serialization\IdGenerators\ZeroIdChecker.cs" />
-    <Compile Include="Serialization\IDictionaryRepresentationConfigurable.cs" />
-    <Compile Include="Serialization\IRepresentationConfigurable.cs" />
-    <Compile Include="Serialization\IRepresentationConverterConfigurable.cs" />
-    <Compile Include="Serialization\MostArgumentsCreatorSelector.cs" />
-    <Compile Include="Serialization\Options\DictionaryRepresentation.cs" />
-    <Compile Include="Serialization\Options\RepresentationConverter.cs" />
-    <Compile Include="Serialization\DiscriminatedInterfaceSerializationProvider.cs" />
-    <Compile Include="Serialization\PrimitiveSerializationProvider.cs" />
-    <Compile Include="Serialization\BsonSerializationProviderBase.cs" />
-    <Compile Include="Serialization\Serializers\AbstractClassSerializer.cs" />
-    <Compile Include="Serialization\Serializers\BitArraySerializer.cs" />
-    <Compile Include="Serialization\Serializers\BooleanSerializer.cs" />
-    <Compile Include="Serialization\Serializers\BsonArraySerializer.cs" />
-    <Compile Include="Serialization\Serializers\BsonBinaryDataSerializer.cs" />
-    <Compile Include="Serialization\Serializers\BsonBooleanSerializer.cs" />
-    <Compile Include="Serialization\IBsonSerializerExtensions.cs" />
-    <Compile Include="Serialization\Serializers\ProjectingDeserializer.cs" />
-    <Compile Include="Serialization\Serializers\SerializerHelper.cs" />
-    <Compile Include="Serialization\Serializers\DiscriminatedWrapperSerializer.cs" />
-    <Compile Include="Serialization\Serializers\SerializerBase.cs" />
-    <Compile Include="Serialization\Serializers\SealedClassSerializerBase.cs" />
-    <Compile Include="Serialization\Serializers\StructSerializerBase.cs" />
-    <Compile Include="Serialization\Serializers\BsonValueCSharpNullSerializer.cs" />
-    <Compile Include="Serialization\Serializers\BsonDateTimeSerializer.cs" />
-    <Compile Include="Serialization\Serializers\BsonDocumentBackedClassSerializer.cs" />
-    <Compile Include="Serialization\IBsonArraySerializer.cs" />
-    <Compile Include="Serialization\IBsonIdProvider.cs" />
-    <Compile Include="Serialization\IBsonDocumentSerializer.cs" />
-    <Compile Include="Exceptions\TruncationException.cs" />
-    <Compile Include="IO\BsonDocumentReader.cs" />
-    <Compile Include="IO\BsonDocumentReaderBookmark.cs" />
-    <Compile Include="IO\BsonDocumentReaderContext.cs" />
-    <Compile Include="IO\BsonDocumentWriter.cs" />
-    <Compile Include="IO\BsonDocumentWriterContext.cs" />
-    <Compile Include="IO\ContextType.cs" />
-    <Compile Include="IO\JsonReader.cs" />
-    <Compile Include="IO\JsonReaderBookmark.cs" />
-    <Compile Include="IO\JsonReaderContext.cs" />
-    <Compile Include="IO\JsonScanner.cs" />
-    <Compile Include="IO\BsonReaderBookmark.cs" />
-    <Compile Include="IO\JsonToken.cs" />
-    <Compile Include="ObjectModel\BsonUndefined.cs" />
-    <Compile Include="Serialization\Conventions\IDiscriminatorConvention.cs" />
-    <Compile Include="Serialization\Options\TimeSpanUnits.cs" />
-    <Compile Include="Serialization\BsonSerializationInfo.cs" />
-    <Compile Include="Serialization\Serializers\BsonDocumentSerializer.cs" />
-    <Compile Include="Serialization\Serializers\BsonDocumentWrapperSerializer.cs" />
-    <Compile Include="Serialization\Serializers\BsonDoubleSerializer.cs" />
-    <Compile Include="Serialization\Serializers\BsonInt32Serializer.cs" />
-    <Compile Include="Serialization\Serializers\BsonInt64Serializer.cs" />
-    <Compile Include="Serialization\Serializers\BsonJavaScriptSerializer.cs" />
-    <Compile Include="Serialization\Serializers\BsonJavaScriptWithScopeSerializer.cs" />
-    <Compile Include="Serialization\Serializers\BsonMaxKeySerializer.cs" />
-    <Compile Include="Serialization\Serializers\BsonMinKeySerializer.cs" />
-    <Compile Include="Serialization\Serializers\BsonNullSerializer.cs" />
-    <Compile Include="Serialization\Serializers\BsonObjectIdSerializer.cs" />
-    <Compile Include="Serialization\Serializers\BsonRegularExpressionSerializer.cs" />
-    <Compile Include="Serialization\Serializers\BsonStringSerializer.cs" />
-    <Compile Include="Serialization\Serializers\BsonSymbolSerializer.cs" />
-    <Compile Include="Serialization\Serializers\BsonTimestampSerializer.cs" />
-    <Compile Include="Serialization\Serializers\BsonUndefinedSerializer.cs" />
-    <Compile Include="Serialization\Serializers\BsonValueSerializer.cs" />
-    <Compile Include="Serialization\Serializers\BsonValueSerializerBase.cs" />
-    <Compile Include="Serialization\Serializers\ByteArraySerializer.cs" />
-    <Compile Include="Serialization\Serializers\ByteSerializer.cs" />
-    <Compile Include="Serialization\Serializers\CharSerializer.cs" />
-    <Compile Include="Serialization\Serializers\CultureInfoSerializer.cs" />
-    <Compile Include="Serialization\Serializers\DateTimeOffsetSerializer.cs" />
-    <Compile Include="Serialization\Serializers\DateTimeSerializer.cs" />
-    <Compile Include="Serialization\Serializers\DecimalSerializer.cs" />
-    <Compile Include="Serialization\Serializers\DictionaryInterfaceImplementerSerializer.cs" />
-    <Compile Include="Serialization\Serializers\DictionarySerializerBase.cs" />
-    <Compile Include="Serialization\Serializers\DiscriminatedInterfaceSerializer.cs" />
-    <Compile Include="Serialization\Serializers\DoubleSerializer.cs" />
-    <Compile Include="Serialization\Serializers\DynamicDocumentBaseSerializer.cs" />
-    <Compile Include="Serialization\Serializers\EnumerableInterfaceImplementerSerializer.cs" />
-    <Compile Include="Serialization\Serializers\EnumerableInterfaceImplementerSerializerBase.cs" />
-    <Compile Include="Serialization\Serializers\EnumerableSerializerBase.cs" />
-    <Compile Include="Serialization\Serializers\ExpandoObjectSerializer.cs" />
-    <Compile Include="Serialization\Serializers\GuidSerializer.cs" />
-    <Compile Include="Serialization\Serializers\ImpliedImplementationInterfaceSerializer.cs" />
-    <Compile Include="Serialization\Serializers\Int16Serializer.cs" />
-    <Compile Include="Serialization\Serializers\Int32Serializer.cs" />
-    <Compile Include="Serialization\Serializers\Int64Serializer.cs" />
-    <Compile Include="Serialization\Serializers\IPAddressSerializer.cs" />
-    <Compile Include="Serialization\Serializers\IPEndPointSerializer.cs" />
-    <Compile Include="Serialization\Serializers\KeyValuePairSerializer.cs" />
-    <Compile Include="Serialization\Serializers\LazyBsonArraySerializer.cs" />
-    <Compile Include="Serialization\Serializers\LazyBsonDocumentSerializer.cs" />
-    <Compile Include="Serialization\Serializers\NullableGenericSerializer.cs" />
-    <Compile Include="Serialization\Serializers\ObjectIdSerializer.cs" />
-    <Compile Include="Serialization\Serializers\ObjectSerializer.cs" />
-    <Compile Include="Exceptions\BsonInternalException.cs" />
-    <Compile Include="Exceptions\BsonSerializationException.cs" />
-    <Compile Include="IO\BsonBinaryReaderBookmark.cs" />
-    <Compile Include="ObjectModel\IConvertibleToBsonDocument.cs" />
-    <Compile Include="Serialization\Attributes\BsonDefaultValueAttribute.cs" />
-    <Compile Include="Serialization\Attributes\BsonDiscriminatorAttribute.cs" />
-    <Compile Include="Serialization\Attributes\BsonElementAttribute.cs" />
-    <Compile Include="Serialization\Attributes\BsonIdAttribute.cs" />
-    <Compile Include="Serialization\Attributes\BsonIgnoreAttribute.cs" />
-    <Compile Include="Serialization\Attributes\BsonIgnoreExtraElementsAttribute.cs" />
-    <Compile Include="Serialization\Attributes\BsonIgnoreIfNullAttribute.cs" />
-    <Compile Include="Serialization\Attributes\BsonKnownTypesAttribute.cs" />
-    <Compile Include="Serialization\Attributes\BsonRequiredAttribute.cs" />
-    <Compile Include="Serialization\BsonClassMap.cs" />
-    <Compile Include="Serialization\Serializers\BsonClassMapSerializer.cs" />
-    <Compile Include="Serialization\BsonMemberMap.cs" />
-    <Compile Include="ObjectModel\BsonArray.cs" />
-    <Compile Include="IO\BsonBinaryReader.cs" />
-    <Compile Include="IO\BsonBinaryReaderSettings.cs" />
-    <Compile Include="BsonDefaults.cs" />
-    <Compile Include="IO\JsonOutputMode.cs" />
-    <Compile Include="IO\JsonWriter.cs" />
-    <Compile Include="IO\JsonWriterSettings.cs" />
-    <Compile Include="ObjectModel\BsonBoolean.cs" />
-    <Compile Include="ObjectModel\BsonDateTime.cs" />
-    <Compile Include="ObjectModel\BsonDocumentWrapper.cs" />
-    <Compile Include="ObjectModel\BsonInt64.cs" />
-    <Compile Include="ObjectModel\BsonNull.cs" />
-    <Compile Include="ObjectModel\BsonBinaryData.cs" />
-    <Compile Include="ObjectModel\BsonJavaScriptWithScope.cs" />
-    <Compile Include="IO\BsonReader.cs" />
-    <Compile Include="IO\BsonReaderState.cs" />
-    <Compile Include="Serialization\BsonSerializer.cs" />
-    <Compile Include="ObjectModel\ObjectId.cs" />
-    <Compile Include="ObjectModel\BsonTypeMapper.cs" />
-    <Compile Include="BsonUtils.cs" />
-    <Compile Include="ObjectModel\BsonDouble.cs" />
-    <Compile Include="ObjectModel\BsonInt32.cs" />
-    <Compile Include="ObjectModel\BsonString.cs" />
-    <Compile Include="ObjectModel\BsonValue.cs" />
-    <Compile Include="IO\BsonWriter.cs" />
-    <Compile Include="IO\BsonBinaryWriterSettings.cs" />
-    <Compile Include="IO\BsonWriterState.cs" />
-    <Compile Include="ObjectModel\BsonJavaScript.cs" />
-    <Compile Include="ObjectModel\BsonTimestamp.cs" />
-    <Compile Include="BsonConstants.cs" />
-    <Compile Include="ObjectModel\BsonBinarySubType.cs" />
-    <Compile Include="ObjectModel\BsonType.cs" />
-    <Compile Include="Exceptions\BsonException.cs" />
-    <Compile Include="ObjectModel\BsonSymbolTable.cs" />
-    <Compile Include="IO\BsonBinaryWriter.cs" />
-    <Compile Include="ObjectModel\BsonDocument.cs" />
-    <Compile Include="ObjectModel\BsonElement.cs" />
-    <Compile Include="ObjectModel\BsonObjectId.cs" />
-    <Compile Include="ObjectModel\BsonRegularExpression.cs" />
-    <Compile Include="ObjectModel\BsonSymbol.cs" />
-    <Compile Include="ObjectModel\BsonMaxKey.cs" />
-    <Compile Include="ObjectModel\BsonMinKey.cs" />
-    <Compile Include="Serialization\Serializers\ClassSerializerBase.cs" />
-    <Compile Include="Serialization\Serializers\EnumSerializer.cs" />
-    <Compile Include="Serialization\Serializers\ArraySerializer.cs" />
-    <Compile Include="Serialization\IIdGenerator.cs" />
-    <Compile Include="Serialization\IBsonSerializer.cs" />
-    <Compile Include="IO\JsonWriterContext.cs" />
-    <Compile Include="IO\BsonBinaryReaderContext.cs" />
-    <Compile Include="IO\BsonBinaryWriterContext.cs" />
-    <Compile Include="Properties\AssemblyInfo.cs" />
-    <Compile Include="Serialization\IBsonSerializationProvider.cs" />
-    <Compile Include="Serialization\Serializers\QueueSerializer.cs" />
-    <Compile Include="Serialization\Serializers\RawBsonArraySerializer.cs" />
-    <Compile Include="Serialization\Serializers\RawBsonDocumentSerializer.cs" />
-    <Compile Include="Serialization\Serializers\ReadOnlyCollectionSerializer.cs" />
-    <Compile Include="Serialization\Serializers\ReadOnlyCollectionSubclassSerializer.cs" />
-    <Compile Include="Serialization\Serializers\SByteSerializer.cs" />
-    <Compile Include="Serialization\Serializers\SerializeAsNominalTypeSerializer.cs" />
-    <Compile Include="Serialization\Serializers\SingleSerializer.cs" />
-    <Compile Include="Serialization\Serializers\StackSerializer.cs" />
-    <Compile Include="Serialization\Serializers\StringSerializer.cs" />
-    <Compile Include="Serialization\Serializers\ThreeDimensionalArraySerializer.cs" />
-    <Compile Include="Serialization\Serializers\TimeSpanSerializer.cs" />
-    <Compile Include="Serialization\Serializers\TupleSerializers.cs" />
-    <Compile Include="Serialization\Serializers\TwoDimensionalArraySerializer.cs" />
-    <Compile Include="Serialization\Serializers\UInt16Serializer.cs" />
-    <Compile Include="Serialization\Serializers\UInt32Serializer.cs" />
-    <Compile Include="Serialization\Serializers\UInt64Serializer.cs" />
-    <Compile Include="Serialization\Serializers\UndiscriminatedActualTypeSerializer.cs" />
-    <Compile Include="Serialization\Serializers\UriSerializer.cs" />
-    <Compile Include="Serialization\Serializers\VersionSerializer.cs" />
-    <Compile Include="Serialization\TypeMappingSerializationProvider.cs" />
-    <Compile Include="Serialization\TypeNameDiscriminator.cs" />
-  </ItemGroup>
-  <ItemGroup>
-    <BootstrapperPackage Include="Microsoft.Net.Client.3.5">
-      <Visible>False</Visible>
-      <ProductName>.NET Framework 3.5 SP1 Client Profile</ProductName>
-      <Install>false</Install>
-    </BootstrapperPackage>
-    <BootstrapperPackage Include="Microsoft.Net.Framework.3.5.SP1">
-      <Visible>False</Visible>
-      <ProductName>.NET Framework 3.5 SP1</ProductName>
-      <Install>true</Install>
-    </BootstrapperPackage>
-    <BootstrapperPackage Include="Microsoft.Windows.Installer.3.1">
-      <Visible>False</Visible>
-      <ProductName>Windows Installer 3.1</ProductName>
-      <Install>true</Install>
-    </BootstrapperPackage>
-  </ItemGroup>
-  <Import Project="$(MSBuildToolsPath)\Microsoft.CSharp.targets" />
-=======
 ﻿<?xml version="1.0" encoding="utf-8"?>
 <Project ToolsVersion="4.0" DefaultTargets="Build" xmlns="http://schemas.microsoft.com/developer/msbuild/2003">
   <PropertyGroup>
@@ -807,7 +402,6 @@
     </BootstrapperPackage>
   </ItemGroup>
   <Import Project="$(MSBuildToolsPath)\Microsoft.CSharp.targets" />
->>>>>>> a9be63b3
   <!-- To modify your build process, add your task inside one of the targets below and uncomment it. 
        Other similar extension points exist, see Microsoft.Common.targets.
   <Target Name="BeforeBuild">
