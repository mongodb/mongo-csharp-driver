--- conflicted
+++ resolved
@@ -1,87 +1,3 @@
-<<<<<<< HEAD
-﻿<?xml version="1.0" encoding="utf-8"?>
-<Project ToolsVersion="4.0" DefaultTargets="Build" xmlns="http://schemas.microsoft.com/developer/msbuild/2003">
-  <PropertyGroup>
-    <Configuration Condition=" '$(Configuration)' == '' ">Debug</Configuration>
-    <Platform Condition=" '$(Platform)' == '' ">AnyCPU</Platform>
-    <ProjectGuid>{6AC4638E-EC69-46AA-B6AA-C5CF227D14AE}</ProjectGuid>
-    <OutputType>Library</OutputType>
-    <AppDesignerFolder>Properties</AppDesignerFolder>
-    <RootNamespace>MongoDB.Bson.TestHelpers</RootNamespace>
-    <AssemblyName>MongoDB.Bson.TestHelpers</AssemblyName>
-    <TargetFrameworkVersion>v4.5</TargetFrameworkVersion>
-    <FileAlignment>512</FileAlignment>
-  </PropertyGroup>
-  <PropertyGroup Condition=" '$(Configuration)|$(Platform)' == 'Debug|AnyCPU' ">
-    <DebugSymbols>true</DebugSymbols>
-    <DebugType>full</DebugType>
-    <Optimize>false</Optimize>
-    <OutputPath>bin\Debug\</OutputPath>
-    <DefineConstants>DEBUG;TRACE</DefineConstants>
-    <ErrorReport>prompt</ErrorReport>
-    <WarningLevel>4</WarningLevel>
-  </PropertyGroup>
-  <PropertyGroup Condition=" '$(Configuration)|$(Platform)' == 'Release|AnyCPU' ">
-    <DebugType>pdbonly</DebugType>
-    <Optimize>true</Optimize>
-    <OutputPath>bin\Release\</OutputPath>
-    <DefineConstants>TRACE</DefineConstants>
-    <ErrorReport>prompt</ErrorReport>
-    <WarningLevel>4</WarningLevel>
-  </PropertyGroup>
-  <ItemGroup>
-    <Reference Include="FluentAssertions, Version=3.5.0.0, Culture=neutral, PublicKeyToken=33f2691a05b67b6a, processorArchitecture=MSIL">
-      <HintPath>..\packages\FluentAssertions.3.5.0\lib\net45\FluentAssertions.dll</HintPath>
-      <Private>True</Private>
-    </Reference>
-    <Reference Include="FluentAssertions.Core, Version=3.5.0.0, Culture=neutral, PublicKeyToken=33f2691a05b67b6a, processorArchitecture=MSIL">
-      <HintPath>..\packages\FluentAssertions.3.5.0\lib\net45\FluentAssertions.Core.dll</HintPath>
-      <Private>True</Private>
-    </Reference>
-    <Reference Include="nunit.framework, Version=2.6.4.14350, Culture=neutral, PublicKeyToken=96d09a1eb7f44a77, processorArchitecture=MSIL">
-      <HintPath>..\packages\NUnit.2.6.4\lib\nunit.framework.dll</HintPath>
-      <Private>True</Private>
-    </Reference>
-    <Reference Include="System" />
-    <Reference Include="System.Core" />
-    <Reference Include="System.Xml.Linq" />
-    <Reference Include="System.Data.DataSetExtensions" />
-    <Reference Include="Microsoft.CSharp" />
-    <Reference Include="System.Data" />
-    <Reference Include="System.Xml" />
-  </ItemGroup>
-  <ItemGroup>
-    <Compile Include="BsonAssertionExtensions.cs" />
-    <Compile Include="BsonDocumentAssertions.cs" />
-    <Compile Include="EqualityComparers\EnumerableEqualityComparer.cs" />
-    <Compile Include="EqualityComparers\EnumerableEqualityComparerFactory.cs" />
-    <Compile Include="EqualityComparers\EqualityComparerRegistry.cs" />
-    <Compile Include="EqualityComparers\EqualsEqualityComparer.cs" />
-    <Compile Include="EqualityComparers\EqualsEqualityComparerFactory.cs" />
-    <Compile Include="EqualityComparers\FieldsEqualityComparer.cs" />
-    <Compile Include="EqualityComparers\FieldsEqualityComparerFactory.cs" />
-    <Compile Include="EqualityComparers\GenericCollectionAssertionsExtensions.cs" />
-    <Compile Include="EqualityComparers\GenericEqualityComparerAdapter.cs" />
-    <Compile Include="EqualityComparers\IEqualityComparerFactory.cs" />
-    <Compile Include="EqualityComparers\IEqualityComparerSource.cs" />
-    <Compile Include="EqualityComparers\NonGenericEqualityComparerAdapter.cs" />
-    <Compile Include="EqualityComparers\ObjectAssertionsExtensions.cs" />
-    <Compile Include="EqualityComparers\ReferenceEqualsEqualityComparer.cs" />
-    <Compile Include="IO\NullBsonStream.cs" />
-    <Compile Include="Properties\AssemblyInfo.cs" />
-    <Compile Include="Requires64BitProcessAttribute.cs" />
-  </ItemGroup>
-  <ItemGroup>
-    <ProjectReference Include="..\MongoDB.Bson\MongoDB.Bson.csproj">
-      <Project>{0e9a3a2a-49cd-4f6c-847c-dc79b4b65ce6}</Project>
-      <Name>MongoDB.Bson</Name>
-    </ProjectReference>
-  </ItemGroup>
-  <ItemGroup>
-    <None Include="packages.config" />
-  </ItemGroup>
-  <Import Project="$(MSBuildToolsPath)\Microsoft.CSharp.targets" />
-=======
 ﻿<?xml version="1.0" encoding="utf-8"?>
 <Project ToolsVersion="4.0" DefaultTargets="Build" xmlns="http://schemas.microsoft.com/developer/msbuild/2003">
   <PropertyGroup>
@@ -166,7 +82,6 @@
     <None Include="packages.config" />
   </ItemGroup>
   <Import Project="$(MSBuildToolsPath)\Microsoft.CSharp.targets" />
->>>>>>> a9be63b3
   <!-- To modify your build process, add your task inside one of the targets below and uncomment it. 
        Other similar extension points exist, see Microsoft.Common.targets.
   <Target Name="BeforeBuild">
