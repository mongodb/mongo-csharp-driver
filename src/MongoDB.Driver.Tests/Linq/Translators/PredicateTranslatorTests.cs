<<<<<<< HEAD
﻿using FluentAssertions;
using MongoDB.Bson;
using MongoDB.Bson.Serialization;
using MongoDB.Bson.Serialization.Attributes;
using MongoDB.Driver.Core;
using MongoDB.Driver.Linq;
using MongoDB.Driver.Linq.Translators;
using MongoDB.Driver.Linq.Utils;
using NUnit.Framework;
=======
﻿/* Copyright 2015 MongoDB Inc.
*
* Licensed under the Apache License, Version 2.0 (the "License");
* you may not use this file except in compliance with the License.
* You may obtain a copy of the License at
*
* http://www.apache.org/licenses/LICENSE-2.0
*
* Unless required by applicable law or agreed to in writing, software
* distributed under the License is distributed on an "AS IS" BASIS,
* WITHOUT WARRANTIES OR CONDITIONS OF ANY KIND, either express or implied.
* See the License for the specific language governing permissions and
* limitations under the License.
*/

>>>>>>> 373d7595
using System;
using System.Collections.Generic;
using System.Linq;
using System.Linq.Expressions;
using System.Text;
using System.Text.RegularExpressions;
using System.Threading.Tasks;

namespace MongoDB.Driver.Tests.Linq.Translators
{
    /// <summary>
    /// Unit tests for PredicateTranslator class
    /// </summary>
    [TestFixture]
    public class PredicateTranslatorTests : IntegrationTestBase
    {
		private class A1
		{

			public string MyString
			{ get; set; }

			public virtual ICollection<B1> Bs
			{ get; set; }
		}

		[BsonDiscriminator(RootClass = true)]
		private class B1
		{
			public ObjectId Id;
			public int b;

			public MyEnum MyEnum
			{ get; set; }
		}

		private class C1 : B1
		{
			public int c;
		}

		private class D1 : C1
		{
			public int D11
			{
				get;
				set;
			}
			public MyEnum MyEnum2
			{ get; set; }
		}

		public enum MyEnum
		{
			Enum1 = 1,
			Enum2 = 2,
			Enum3 = 4
		}


		[Test]
        public void OfTypeMethod_should_add_discriminator()
        {
            var dValue = 1;
            Expression<Func<A1, bool>> where = t => t.Bs.OfType<D1>().Any(d => d.D11 == dValue);

			var serializer = BsonSerializer.SerializerRegistry.GetSerializer<A1>();
			var actual = PredicateTranslator.Translate(where, serializer, BsonSerializer.SerializerRegistry);
			
            NUnit.Framework.Assert.IsNotNull(actual);
			NUnit.Framework.Assert.AreEqual("{ \"Bs\" : { \"$elemMatch\" : { \"_t\" : \"D\", \"D1\" : 1 } } }", actual.ToJson());
        }

        [Test]
        public void QueryEnum()
        {
            var enumValue = MyEnum.Enum1;
            Expression<Func<B1, bool>> where = t => t.MyEnum == enumValue;

			var serializer = BsonSerializer.SerializerRegistry.GetSerializer<B1>();
			var actual = PredicateTranslator.Translate(where, serializer, BsonSerializer.SerializerRegistry);

			NUnit.Framework.Assert.IsNotNull(actual);
			NUnit.Framework.Assert.AreEqual("{ \"MyEnum\" : 1 }", actual.ToJson());
        }

        [Test]
        public void OfTypeMethod_with_enum()
        {
            var myEnumValue = MyEnum.Enum2;
            Expression<Func<A1, bool>> where = t => t.Bs.OfType<D1>().Any(d => d.MyEnum2 == myEnumValue);

			var serializer = BsonSerializer.SerializerRegistry.GetSerializer<A1>();
			var actual = PredicateTranslator.Translate(where, serializer, BsonSerializer.SerializerRegistry);

			NUnit.Framework.Assert.IsNotNull(actual);
			NUnit.Framework.Assert.AreEqual("{ \"Bs\" : { \"$elemMatch\" : { \"_t\" : \"D\", \"MyEnum2\" : 2 } } }", actual.ToJson());
        }

        [Test]
        public void Contains_should_work_with_property()
        {
            string val = "aze";

            Expression<Func<A1, bool>> where = t => t.MyString.Contains(val);

			var serializer = BsonSerializer.SerializerRegistry.GetSerializer<A1>();
			var actual = PredicateTranslator.Translate(where, serializer, BsonSerializer.SerializerRegistry);

			NUnit.Framework.Assert.IsNotNull(actual);
			NUnit.Framework.Assert.AreEqual("{ \"MyString\" : /aze/s }", actual.ToJson());
        }

        //[Test]
        //public void ToLower_should_work_with_property()
        //{
        //    string val = "Aze";

        //    Expression<Func<A, bool>> where = t => t.MyString == val.ToLower();

        //    BsonSerializationInfoHelper _serializationInfoHelper = new BsonSerializationInfoHelper();
        //    PredicateTranslator target = new PredicateTranslator(_serializationInfoHelper);


        //    var actual = target.BuildQuery(where.Body);

        //    Assert.IsNotNull(actual);
        //    Assert.AreEqual("{ \"MyString\" : \"aze\" }", actual.ToJson());
        //}

        [Test]
        public void ToLower_should_work_on_mongo_side()
        {
            string val = "aze";

            Expression<Func<A1, bool>> where = t => t.MyString.ToLower() == val;

			var serializer = BsonSerializer.SerializerRegistry.GetSerializer<A1>();
			var actual = PredicateTranslator.Translate(where, serializer, BsonSerializer.SerializerRegistry);

			NUnit.Framework.Assert.IsNotNull(actual);
			NUnit.Framework.Assert.AreEqual("{ \"MyString\" : /^aze$/i }", actual.ToJson());
        }

        [Test]
        public void Any_without_a_predicate()
        {
            Assert(
                x => x.G.Any(),
                2,
                "{G: {$ne: null, $not: {$size: 0}}}");
        }

        [Test]
        public void Any_with_a_predicate_on_documents()
        {
            Assert(
                x => x.G.Any(g => g.D == "Don't"),
                1,
                "{\"G.D\": \"Don't\"}");

            Assert(
                x => x.G.Any(g => g.D == "Don't" && g.E.F == 33),
                1,
                "{G: {$elemMatch: {D: \"Don't\", 'E.F': 33}}}");
        }

        [Test]
        public void Any_with_a_nested_Any()
        {
            Assert(
                x => x.G.Any(g => g.S.Any()),
                1,
                "{G: {$elemMatch: {S: {$ne: null, $not: {$size: 0}}}}}");

            Assert(
                x => x.G.Any(g => g.S.Any(s => s.D == "Delilah")),
                1,
                "{\"G.S.D\": \"Delilah\"}");
        }

        [Test]
        public void Any_with_a_not()
        {
            Assert(
                x => x.G.Any(g => !g.S.Any()),
                2,
                "{G: {$elemMatch: {$nor: [{S: {$ne: null, $not: {$size: 0}}}]}}}");

            Assert(
                x => x.G.Any(g => !g.S.Any(s => s.D == "Delilah")),
                1,
                "{\"G.S.D\": {$ne: \"Delilah\"}}}");
        }

        [Test]
        public void Any_with_a_predicate_on_scalars_legacy()
        {
            Assert(
                x => x.M.Any(m => m > 5),
                1,
                "{M: {$gt: 5}}");

            Assert(
                x => x.M.Any(m => m > 2 && m < 6),
                2,
                "{M: {$elemMatch: {$gt: 2, $lt: 6}}}");
        }

        [Test]
        [RequiresServer(MinimumVersion = "2.6.0")]
        public void Any_with_a_predicate_on_scalars()
        {
            Assert(
                x => x.C.E.I.Any(i => i.StartsWith("ick")),
                1,
                "{\"C.E.I\": /^ick/s}");

            // this isn't a legal query, as in, there isn't any 
            // way to render this legally for the server...
            //Assert(
            //    x => x.C.E.I.Any(i => i.StartsWith("ick") && i == "Jack"),
            //    1,
            //    new BsonDocument(
            //        "C.E.I",
            //        new BsonDocument(
            //            "$elemMatch",
            //            new BsonDocument
            //            {
            //                { "$regex", new BsonRegularExpression("^ick", "s") },
            //                { "$eq", "Jack" }
            //            })));
        }

        [Test]
        public void LocalIListContains()
        {
            IList<int> local = new[] { 10, 20, 30 };

            Assert(
                x => local.Contains(x.Id),
                2,
                "{_id: {$in: [10, 20, 30]}}");
        }

        [Test]
        public void LocalListContains()
        {
            var local = new List<int> { 10, 20, 30 };

            Assert(
                x => local.Contains(x.Id),
                2,
                "{_id: {$in: [10, 20, 30]}}");
        }

        [Test]
        public void LocalArrayContains()
        {
            var local = new[] { 10, 20, 30 };

            Assert(
                x => local.Contains(x.Id),
                2,
                "{_id: {$in: [10, 20, 30]}}");
        }

        [Test]
        public void ArrayLengthEquals()
        {
            Assert(
                x => x.M.Length == 3,
                2,
                "{M: {$size: 3}}");

            Assert(
                x => 3 == x.M.Length,
                2,
                "{M: {$size: 3}}");
        }

        [Test]
        public void ArrayLengthNotEquals()
        {
            Assert(
                x => x.M.Length != 3,
                0,
                "{M: {$not: {$size: 3}}}");
        }

        [Test]
        public void NotArrayLengthEquals()
        {
            Assert(
                x => !(x.M.Length == 3),
                0,
                "{M: {$not: {$size: 3}}}");
        }

        [Test]
        public void NotArrayLengthNotEquals()
        {
            Assert(
                x => !(x.M.Length != 3),
                2,
                "{M: {$size: 3}}");
        }

        [Test]
        public void ArrayPositionEquals()
        {
            Assert(
                x => x.M[1] == 4,
                1,
                "{'M.1': 4}");
        }

        [Test]
        public void ArrayPositionNotEquals()
        {
            Assert(
                x => x.M[1] != 4,
                1,
                "{'M.1': {$ne: 4}}");
        }

        [Test]
        public void ArrayPositionModEqual()
        {
            Assert(
                x => x.M[1] % 2 == 0,
                1,
                "{'M.1': {$mod: [NumberLong(2), NumberLong(0)]}}");
        }

        [Test]
        public void ArrayPositionModNotEqual()
        {
            Assert(
                x => x.M[1] % 3 != 2,
                1,
                "{'M.1': {$not: {$mod: [NumberLong(3), NumberLong(2)]}}}");
        }

        [Test]
        public void Boolean()
        {
            Assert(
                x => x.K,
                1,
                "{K: true}");
        }

        [Test]
        public void BooleanEqualsTrue()
        {
            Assert(
                x => x.K == true,
                1,
                "{K: true}");
        }

        [Test]
        public void BooleanEqualsMethod()
        {
            Assert(
                x => x.K.Equals(true),
                1,
                "{K: true}");
        }

        [Test]
        public void BooleanEqualsFalse()
        {
            Assert(
                x => x.K == false,
                1,
                "{K: false}");
        }

        [Test]
        public void BooleanNotEqualsTrue()
        {
            Assert(
                x => x.K != true,
                1,
                "{K: {$ne: true}}");
        }

        [Test]
        public void BooleanNotEqualsFalse()
        {
            Assert(
                x => x.K != false,
                1,
                "{K: {$ne: false}}");
        }

        [Test]
        public void NotBoolean()
        {
            Assert(
                x => !x.K,
                1,
                "{K: {$ne: true}}");
        }

        [Test]
        public void ClassEquals()
        {
            Assert(
                x => x.C == new C { D = "Dexter" },
                0,
                "{C: {D: 'Dexter', E: null, S: null}}");
        }

        [Test]
        public void ClassEqualsMethod()
        {
            Assert(
                x => x.C.Equals(new C { D = "Dexter" }),
                0,
                "{C: {D: 'Dexter', E: null, S: null}}");
        }

        [Test]
        public void ClassNotEquals()
        {
            Assert(
                x => x.C != new C { D = "Dexter" },
                2,
                "{C: {$ne: {D: 'Dexter', E: null, S: null}}}");
        }
        
        [Test]
        public void ClassMemberEquals()
        {
            Assert(
                x => x.C.D == "Dexter",
                1,
                "{'C.D': 'Dexter'}");
        }

        [Test]
        public void ClassMemberNotEquals()
        {
            Assert(
                x => x.C.D != "Dexter",
                1,
                "{'C.D': {$ne: 'Dexter'}}");
        }

        [Test]
        public void CompareTo_equal()
        {
            Assert(
                x => x.A.CompareTo("Amazing") == 0,
                1,
                "{'A': 'Amazing' }");
        }

        [Test]
        public void CompareTo_greater_than()
        {
            Assert(
                x => x.A.CompareTo("Around") > 0,
                1,
                "{'A': { $gt: 'Around' } }");
        }

        [Test]
        public void CompareTo_greater_than_or_equal()
        {
            Assert(
                x => x.A.CompareTo("Around") >= 0,
                1,
                "{'A': { $gte: 'Around' } }");
        }

        [Test]
        public void CompareTo_less_than()
        {
            Assert(
                x => x.A.CompareTo("Around") < 0,
                1,
                "{'A': { $lt: 'Around' } }");
        }

        [Test]
        public void CompareTo_less_than_or_equal()
        {
            Assert(
                x => x.A.CompareTo("Around") <= 0,
                1,
                "{'A': { $lte: 'Around' } }");
        }

        [Test]
        public void CompareTo_not_equal()
        {
            Assert(
                x => x.A.CompareTo("Amazing") != 0,
                1,
                "{'A': { $ne: 'Amazing' } }");
        }

        [Test]
        public void DictionaryIndexer()
        {
            Assert(
                x => x.T["one"] == 1,
                1,
                "{'T.one': 1}");
        }

        [Test]
        public void EnumerableCount()
        {
            Assert(
                x => x.G.Count() == 2,
                2,
                "{'G': {$size: 2}}");
        }

        [Test]
        public void EnumerableElementAtEquals()
        {
            Assert(
                x => x.G.ElementAt(1).D == "Dolphin",
                1,
                "{'G.1.D': 'Dolphin'}");
        }

        [Test]
        public void Equals_with_byte_based_enum()
        {
            Assert(
                x => x.Q == Q.One,
                1,
                "{'Q': 1}");
        }

        [Test]
        public void Equals_with_nullable_date_time()
        {
            Assert(
                x => x.R.HasValue && x.R.Value > DateTime.MinValue,
                1,
                "{'R': { $ne: null, $gt: ISODate('0001-01-01T00:00:00Z') } }");
        }

        [Test]
        public void HashSetCount()
        {
            Assert(
                x => x.L.Count == 3,
                2,
                "{'L': {$size: 3}}");
        }

        [Test]
        public void ListCount()
        {
            Assert(
                x => x.O.Count == 3,
                2,
                "{'O': {$size: 3}}");
        }

        [Test]
        public void ListSubEquals()
        {
            Assert(
                x => x.O[2] == 30,
                1,
                "{'O.2': NumberLong(30)}");
        }

        [Test]
        public void RegexInstanceMatch()
        {
            var regex = new Regex("^Awe");
            Assert(
                x => regex.IsMatch(x.A),
                1,
                "{A: /^Awe/}");
        }

        [Test]
        public void RegexStaticMatch()
        {
            Assert(
                x => Regex.IsMatch(x.A, "^Awe"),
                1,
                "{A: /^Awe/}");
        }

        [Test]
        public void RegexStaticMatch_with_options()
        {
            Assert(
                x => Regex.IsMatch(x.A, "^Awe", RegexOptions.IgnoreCase),
                1,
                "{A: /^Awe/i}");
        }

        [Test]
        public void StringContains()
        {
            Assert(
                x => x.A.Contains("some"),
                1,
                "{A: /some/s}");
        }

        [Test]
        public void StringContains_with_dot()
        {
            Assert(
                x => x.A.Contains("."),
                0,
                "{A: /\\./s}");
        }

        [Test]
        public void StringNotContains()
        {
            Assert(
                x => !x.A.Contains("some"),
                1,
                "{A: {$not: /some/s}}");
        }

        [Test]
        public void StringEndsWith()
        {
            Assert(
                x => x.A.EndsWith("some"),
                1,
                "{A: /some$/s}");
        }

        [Test]
        public void StringStartsWith()
        {
            Assert(
                x => x.A.StartsWith("some"),
                0,
                "{A: /^some/s}");
        }

        [Test]
        public void StringEquals()
        {
            Assert(
                x => x.A == "Awesome",
                1,
                "{A: 'Awesome'}");
        }

        [Test]
        public void StringEqualsMethod()
        {
            Assert(
                x => x.A.Equals("Awesome"),
                1,
                "{A: 'Awesome'}");
        }

        [Test]
        public void NotStringEqualsMethod()
        {
            Assert(
                x => !x.A.Equals("Awesome"),
                1,
                "{A: {$ne: 'Awesome'}}");
        }

        [Test]
        public void String_IsNullOrEmpty()
        {
            Assert(
                x => string.IsNullOrEmpty(x.A),
                0,
                "{A: { $in: [null, ''] } }");
        }

        [Test]
        public void Not_String_IsNullOrEmpty()
        {
            Assert(
                x => !string.IsNullOrEmpty(x.A),
                2,
                "{A: { $nin: [null, ''] } }");
        }

        [Test]
        public async Task Binding_through_an_unnecessary_conversion()
        {
            var root = await Find(_collection, 10);

            root.Should().NotBeNull();
            root.A.Should().Be("Awesome");
        }

        [Test]
        public async Task Binding_through_an_unnecessary_conversion_with_a_builder()
        {
            var root = await FindWithBuilder(_collection, 10);

            root.Should().NotBeNull();
            root.A.Should().Be("Awesome");
        }

        private Task<T> Find<T>(IMongoCollection<T> collection, int id) where T : IRoot
        {
            return collection.Find(x => x.Id == id).FirstOrDefaultAsync();
        }

        private Task<T> FindWithBuilder<T>(IMongoCollection<T> collection, int id) where T : IRoot
        {
            return collection.Find(Builders<T>.Filter.Eq(x => x.Id, id)).FirstOrDefaultAsync();
        }

        public void Assert(Expression<Func<Root, bool>> filter, int expectedCount, string expectedFilter)
        {
            Assert(filter, expectedCount, BsonDocument.Parse(expectedFilter));
        }

        public void Assert(Expression<Func<Root, bool>> filter, int expectedCount, BsonDocument expectedFilter)
        {
            var serializer = BsonSerializer.SerializerRegistry.GetSerializer<Root>();
            var filterDocument = PredicateTranslator.Translate(filter, serializer, BsonSerializer.SerializerRegistry);

            using (var cursor = _collection.FindAsync(filterDocument).GetAwaiter().GetResult())
            {
                var list = cursor.ToListAsync().GetAwaiter().GetResult();
                filterDocument.Should().Be(expectedFilter);
                list.Count.Should().Be(expectedCount);
            }
        }
    }
}<|MERGE_RESOLUTION|>--- conflicted
+++ resolved
@@ -1,14 +1,3 @@
-<<<<<<< HEAD
-﻿using FluentAssertions;
-using MongoDB.Bson;
-using MongoDB.Bson.Serialization;
-using MongoDB.Bson.Serialization.Attributes;
-using MongoDB.Driver.Core;
-using MongoDB.Driver.Linq;
-using MongoDB.Driver.Linq.Translators;
-using MongoDB.Driver.Linq.Utils;
-using NUnit.Framework;
-=======
 ﻿/* Copyright 2015 MongoDB Inc.
 *
 * Licensed under the Apache License, Version 2.0 (the "License");
@@ -24,151 +13,159 @@
 * limitations under the License.
 */
 
->>>>>>> 373d7595
+using FluentAssertions;
+using MongoDB.Bson;
+using MongoDB.Bson.Serialization;
+using MongoDB.Bson.Serialization.Attributes;
+using MongoDB.Driver.Core;
+using MongoDB.Driver.Linq;
+using MongoDB.Driver.Linq.Translators;
+using MongoDB.Driver.Linq.Utils;
+using NUnit.Framework;
 using System;
 using System.Collections.Generic;
 using System.Linq;
 using System.Linq.Expressions;
 using System.Text;
 using System.Text.RegularExpressions;
-using System.Threading.Tasks;
+using System.Threading.Tasks;
 
 namespace MongoDB.Driver.Tests.Linq.Translators
 {
-    /// <summary>
-    /// Unit tests for PredicateTranslator class
-    /// </summary>
+    /// <summary>
+    /// Unit tests for PredicateTranslator class
+    /// </summary>
     [TestFixture]
     public class PredicateTranslatorTests : IntegrationTestBase
     {
-		private class A1
-		{
-
-			public string MyString
-			{ get; set; }
-
-			public virtual ICollection<B1> Bs
-			{ get; set; }
-		}
-
-		[BsonDiscriminator(RootClass = true)]
-		private class B1
-		{
-			public ObjectId Id;
-			public int b;
-
-			public MyEnum MyEnum
-			{ get; set; }
-		}
-
-		private class C1 : B1
-		{
-			public int c;
-		}
-
-		private class D1 : C1
-		{
-			public int D11
-			{
-				get;
-				set;
-			}
-			public MyEnum MyEnum2
-			{ get; set; }
-		}
-
-		public enum MyEnum
-		{
-			Enum1 = 1,
-			Enum2 = 2,
-			Enum3 = 4
-		}
-
-
-		[Test]
-        public void OfTypeMethod_should_add_discriminator()
-        {
-            var dValue = 1;
-            Expression<Func<A1, bool>> where = t => t.Bs.OfType<D1>().Any(d => d.D11 == dValue);
-
-			var serializer = BsonSerializer.SerializerRegistry.GetSerializer<A1>();
-			var actual = PredicateTranslator.Translate(where, serializer, BsonSerializer.SerializerRegistry);
-			
-            NUnit.Framework.Assert.IsNotNull(actual);
-			NUnit.Framework.Assert.AreEqual("{ \"Bs\" : { \"$elemMatch\" : { \"_t\" : \"D\", \"D1\" : 1 } } }", actual.ToJson());
-        }
-
-        [Test]
-        public void QueryEnum()
-        {
-            var enumValue = MyEnum.Enum1;
-            Expression<Func<B1, bool>> where = t => t.MyEnum == enumValue;
-
-			var serializer = BsonSerializer.SerializerRegistry.GetSerializer<B1>();
-			var actual = PredicateTranslator.Translate(where, serializer, BsonSerializer.SerializerRegistry);
-
-			NUnit.Framework.Assert.IsNotNull(actual);
-			NUnit.Framework.Assert.AreEqual("{ \"MyEnum\" : 1 }", actual.ToJson());
-        }
-
-        [Test]
-        public void OfTypeMethod_with_enum()
-        {
-            var myEnumValue = MyEnum.Enum2;
-            Expression<Func<A1, bool>> where = t => t.Bs.OfType<D1>().Any(d => d.MyEnum2 == myEnumValue);
-
-			var serializer = BsonSerializer.SerializerRegistry.GetSerializer<A1>();
-			var actual = PredicateTranslator.Translate(where, serializer, BsonSerializer.SerializerRegistry);
-
-			NUnit.Framework.Assert.IsNotNull(actual);
-			NUnit.Framework.Assert.AreEqual("{ \"Bs\" : { \"$elemMatch\" : { \"_t\" : \"D\", \"MyEnum2\" : 2 } } }", actual.ToJson());
-        }
-
-        [Test]
-        public void Contains_should_work_with_property()
-        {
-            string val = "aze";
-
-            Expression<Func<A1, bool>> where = t => t.MyString.Contains(val);
-
-			var serializer = BsonSerializer.SerializerRegistry.GetSerializer<A1>();
-			var actual = PredicateTranslator.Translate(where, serializer, BsonSerializer.SerializerRegistry);
-
-			NUnit.Framework.Assert.IsNotNull(actual);
-			NUnit.Framework.Assert.AreEqual("{ \"MyString\" : /aze/s }", actual.ToJson());
-        }
-
-        //[Test]
-        //public void ToLower_should_work_with_property()
-        //{
-        //    string val = "Aze";
-
-        //    Expression<Func<A, bool>> where = t => t.MyString == val.ToLower();
-
-        //    BsonSerializationInfoHelper _serializationInfoHelper = new BsonSerializationInfoHelper();
-        //    PredicateTranslator target = new PredicateTranslator(_serializationInfoHelper);
-
-
-        //    var actual = target.BuildQuery(where.Body);
-
-        //    Assert.IsNotNull(actual);
-        //    Assert.AreEqual("{ \"MyString\" : \"aze\" }", actual.ToJson());
-        //}
-
-        [Test]
-        public void ToLower_should_work_on_mongo_side()
-        {
-            string val = "aze";
-
-            Expression<Func<A1, bool>> where = t => t.MyString.ToLower() == val;
-
-			var serializer = BsonSerializer.SerializerRegistry.GetSerializer<A1>();
-			var actual = PredicateTranslator.Translate(where, serializer, BsonSerializer.SerializerRegistry);
-
-			NUnit.Framework.Assert.IsNotNull(actual);
-			NUnit.Framework.Assert.AreEqual("{ \"MyString\" : /^aze$/i }", actual.ToJson());
-        }
-
+		private class A1
+		{
+
+			public string MyString
+			{ get; set; }
+
+			public virtual ICollection<B1> Bs
+			{ get; set; }
+		}
+
+		[BsonDiscriminator(RootClass = true)]
+		private class B1
+		{
+			public ObjectId Id;
+			public int b;
+
+			public MyEnum MyEnum
+			{ get; set; }
+		}
+
+		private class C1 : B1
+		{
+			public int c;
+		}
+
+		private class D1 : C1
+		{
+			public int D11
+			{
+				get;
+				set;
+			}
+			public MyEnum MyEnum2
+			{ get; set; }
+		}
+
+		public enum MyEnum
+		{
+			Enum1 = 1,
+			Enum2 = 2,
+			Enum3 = 4
+		}
+
+
+		[Test]
+        public void OfTypeMethod_should_add_discriminator()
+        {
+            var dValue = 1;
+            Expression<Func<A1, bool>> where = t => t.Bs.OfType<D1>().Any(d => d.D11 == dValue);
+
+			var serializer = BsonSerializer.SerializerRegistry.GetSerializer<A1>();
+			var actual = PredicateTranslator.Translate(where, serializer, BsonSerializer.SerializerRegistry);
+			
+            NUnit.Framework.Assert.IsNotNull(actual);
+			NUnit.Framework.Assert.AreEqual("{ \"Bs\" : { \"$elemMatch\" : { \"_t\" : \"D\", \"D1\" : 1 } } }", actual.ToJson());
+        }
+
+        [Test]
+        public void QueryEnum()
+        {
+            var enumValue = MyEnum.Enum1;
+            Expression<Func<B1, bool>> where = t => t.MyEnum == enumValue;
+
+			var serializer = BsonSerializer.SerializerRegistry.GetSerializer<B1>();
+			var actual = PredicateTranslator.Translate(where, serializer, BsonSerializer.SerializerRegistry);
+
+			NUnit.Framework.Assert.IsNotNull(actual);
+			NUnit.Framework.Assert.AreEqual("{ \"MyEnum\" : 1 }", actual.ToJson());
+        }
+
+        [Test]
+        public void OfTypeMethod_with_enum()
+        {
+            var myEnumValue = MyEnum.Enum2;
+            Expression<Func<A1, bool>> where = t => t.Bs.OfType<D1>().Any(d => d.MyEnum2 == myEnumValue);
+
+			var serializer = BsonSerializer.SerializerRegistry.GetSerializer<A1>();
+			var actual = PredicateTranslator.Translate(where, serializer, BsonSerializer.SerializerRegistry);
+
+			NUnit.Framework.Assert.IsNotNull(actual);
+			NUnit.Framework.Assert.AreEqual("{ \"Bs\" : { \"$elemMatch\" : { \"_t\" : \"D\", \"MyEnum2\" : 2 } } }", actual.ToJson());
+        }
+
+        [Test]
+        public void Contains_should_work_with_property()
+        {
+            string val = "aze";
+
+            Expression<Func<A1, bool>> where = t => t.MyString.Contains(val);
+
+			var serializer = BsonSerializer.SerializerRegistry.GetSerializer<A1>();
+			var actual = PredicateTranslator.Translate(where, serializer, BsonSerializer.SerializerRegistry);
+
+			NUnit.Framework.Assert.IsNotNull(actual);
+			NUnit.Framework.Assert.AreEqual("{ \"MyString\" : /aze/s }", actual.ToJson());
+        }
+
+        //[Test]
+        //public void ToLower_should_work_with_property()
+        //{
+        //    string val = "Aze";
+
+        //    Expression<Func<A, bool>> where = t => t.MyString == val.ToLower();
+
+        //    BsonSerializationInfoHelper _serializationInfoHelper = new BsonSerializationInfoHelper();
+        //    PredicateTranslator target = new PredicateTranslator(_serializationInfoHelper);
+
+
+        //    var actual = target.BuildQuery(where.Body);
+
+        //    Assert.IsNotNull(actual);
+        //    Assert.AreEqual("{ \"MyString\" : \"aze\" }", actual.ToJson());
+        //}
+
+        [Test]
+        public void ToLower_should_work_on_mongo_side()
+        {
+            string val = "aze";
+
+            Expression<Func<A1, bool>> where = t => t.MyString.ToLower() == val;
+
+			var serializer = BsonSerializer.SerializerRegistry.GetSerializer<A1>();
+			var actual = PredicateTranslator.Translate(where, serializer, BsonSerializer.SerializerRegistry);
+
+			NUnit.Framework.Assert.IsNotNull(actual);
+			NUnit.Framework.Assert.AreEqual("{ \"MyString\" : /^aze$/i }", actual.ToJson());
+        }
+
         [Test]
         public void Any_without_a_predicate()
         {
@@ -458,7 +455,7 @@
                 2,
                 "{C: {$ne: {D: 'Dexter', E: null, S: null}}}");
         }
-        
+
         [Test]
         public void ClassMemberEquals()
         {
