﻿<?xml version="1.0" encoding="utf-8"?>
<Project ToolsVersion="4.0" DefaultTargets="Build" xmlns="http://schemas.microsoft.com/developer/msbuild/2003">
  <PropertyGroup>
    <Configuration Condition=" '$(Configuration)' == '' ">Debug</Configuration>
    <Platform Condition=" '$(Platform)' == '' ">AnyCPU</Platform>
    <ProductVersion>9.0.30729</ProductVersion>
    <SchemaVersion>2.0</SchemaVersion>
    <ProjectGuid>{FBBF0D71-107F-49C4-8858-B3A4DC24AA33}</ProjectGuid>
    <OutputType>Library</OutputType>
    <AppDesignerFolder>Properties</AppDesignerFolder>
    <RootNamespace>MongoDB.Driver.Tests</RootNamespace>
    <AssemblyName>MongoDB.Driver.Tests</AssemblyName>
    <TargetFrameworkVersion>v4.5</TargetFrameworkVersion>
    <FileAlignment>512</FileAlignment>
    <FileUpgradeFlags>
    </FileUpgradeFlags>
    <OldToolsVersion>3.5</OldToolsVersion>
    <UpgradeBackupLocation />
    <PublishUrl>publish\</PublishUrl>
    <Install>true</Install>
    <InstallFrom>Disk</InstallFrom>
    <UpdateEnabled>false</UpdateEnabled>
    <UpdateMode>Foreground</UpdateMode>
    <UpdateInterval>7</UpdateInterval>
    <UpdateIntervalUnits>Days</UpdateIntervalUnits>
    <UpdatePeriodically>false</UpdatePeriodically>
    <UpdateRequired>false</UpdateRequired>
    <MapFileExtensions>true</MapFileExtensions>
    <ApplicationRevision>0</ApplicationRevision>
    <ApplicationVersion>1.0.0.%2a</ApplicationVersion>
    <IsWebBootstrapper>false</IsWebBootstrapper>
    <UseApplicationTrust>false</UseApplicationTrust>
    <BootstrapperEnabled>true</BootstrapperEnabled>
    <TargetFrameworkProfile />
  </PropertyGroup>
  <PropertyGroup Condition=" '$(Configuration)|$(Platform)' == 'Debug|AnyCPU' ">
    <DebugSymbols>true</DebugSymbols>
    <DebugType>full</DebugType>
    <Optimize>false</Optimize>
    <OutputPath>bin\Debug\</OutputPath>
    <DefineConstants>DEBUG;TRACE</DefineConstants>
    <ErrorReport>prompt</ErrorReport>
    <WarningLevel>4</WarningLevel>
    <CodeAnalysisRuleSet>AllRules.ruleset</CodeAnalysisRuleSet>
    <TreatWarningsAsErrors>false</TreatWarningsAsErrors>
    <Prefer32Bit>false</Prefer32Bit>
  </PropertyGroup>
  <PropertyGroup Condition=" '$(Configuration)|$(Platform)' == 'Release|AnyCPU' ">
    <DebugType>pdbonly</DebugType>
    <Optimize>true</Optimize>
    <OutputPath>bin\Release\</OutputPath>
    <DefineConstants>TRACE</DefineConstants>
    <ErrorReport>prompt</ErrorReport>
    <WarningLevel>4</WarningLevel>
    <CodeAnalysisRuleSet>AllRules.ruleset</CodeAnalysisRuleSet>
    <Prefer32Bit>false</Prefer32Bit>
  </PropertyGroup>
  <PropertyGroup>
    <SignAssembly>false</SignAssembly>
  </PropertyGroup>
  <PropertyGroup>
    <AssemblyOriginatorKeyFile>..\Keys\TemporaryKeyPair.snk</AssemblyOriginatorKeyFile>
  </PropertyGroup>
  <ItemGroup>
    <Reference Include="FluentAssertions, Version=3.2.1.0, Culture=neutral, PublicKeyToken=33f2691a05b67b6a, processorArchitecture=MSIL">
      <SpecificVersion>False</SpecificVersion>
      <HintPath>..\packages\FluentAssertions.3.2.1\lib\net45\FluentAssertions.dll</HintPath>
      <Private>True</Private>
    </Reference>
    <Reference Include="FluentAssertions.Core, Version=3.2.1.0, Culture=neutral, PublicKeyToken=33f2691a05b67b6a, processorArchitecture=MSIL">
      <SpecificVersion>False</SpecificVersion>
      <HintPath>..\packages\FluentAssertions.3.2.1\lib\net45\FluentAssertions.Core.dll</HintPath>
    </Reference>
    <Reference Include="NSubstitute, Version=1.8.0.0, Culture=neutral, PublicKeyToken=92dd2e9066daa5ca, processorArchitecture=MSIL">
      <SpecificVersion>False</SpecificVersion>
      <HintPath>..\packages\NSubstitute.1.8.0.0\lib\net45\NSubstitute.dll</HintPath>
    </Reference>
    <Reference Include="nunit.framework, Version=2.5.9.10348, Culture=neutral, PublicKeyToken=96d09a1eb7f44a77, processorArchitecture=MSIL">
      <SpecificVersion>False</SpecificVersion>
      <HintPath>..\..\Tools\NUnit\nunit.framework.dll</HintPath>
    </Reference>
    <Reference Include="System" />
    <Reference Include="System.configuration" />
    <Reference Include="System.Core" />
    <Reference Include="System.Runtime.Serialization">
    </Reference>
    <Reference Include="System.XML" />
    <Reference Include="System.Xml.Linq" />
  </ItemGroup>
  <ItemGroup>
    <Compile Include="..\MongoDB.Shared\GlobalAssemblyInfo.cs">
      <Link>Properties\GlobalAssemblyInfo.cs</Link>
    </Compile>
    <Compile Include="Builders\CollectionOptionsBuilderTests.cs" />
    <Compile Include="Builders\FieldsBuilderTypedTests.cs" />
    <Compile Include="Builders\FieldsBuilderTests.cs" />
    <Compile Include="Builders\GeoNearOptionsBuilderTests.cs" />
    <Compile Include="Builders\GroupByBuilderTests.cs" />
    <Compile Include="Builders\IndexKeysBuilderTests.cs" />
    <Compile Include="Builders\IndexOptionsBuilderTests.cs" />
    <Compile Include="Builders\IndexKeysBuilderTypedTests.cs" />
    <Compile Include="Builders\IndexOptionsBuilderTypedTests.cs" />
    <Compile Include="Builders\MapReduceOptionsBuilderTests.cs" />
    <Compile Include="Builders\QueryBuilderGeoJsonIntegrationTests.cs" />
    <Compile Include="Builders\QueryBuilderTests.cs" />
    <Compile Include="Builders\SortByBuilderTests.cs" />
    <Compile Include="Builders\QueryBuilderTypedTests.cs" />
    <Compile Include="Builders\SortByBuilderTypedTests.cs" />
    <Compile Include="Builders\UpdateBuilderTests.cs" />
    <Compile Include="GridFS\MongoGridFSExceptionTests.cs" />
    <Compile Include="IAggregateFluentExtensionsTests.cs" />
    <Compile Include="IFindFluentExtensionsTests.cs" />
    <Compile Include="IMongoCollectionExtensionsTests.cs" />
    <Compile Include="MongoWriteExceptionTests.cs" />
<<<<<<< HEAD
    <Compile Include="Linq\Translators\PredicateTranslatorTests.cs" />
=======
    <Compile Include="SetupFixture.cs" />
>>>>>>> f72da0dc
    <Compile Include="WriteModelTests.cs" />
    <Compile Include="BulkWriteResultTests.cs" />
    <Compile Include="CommandResults\CollectionStatsResultTests.cs" />
    <Compile Include="CommandResults\CommandResultTests.cs" />
    <Compile Include="CommandResults\IsMasterResultTests.cs" />
    <Compile Include="CommandResults\DatabaseStatsResultTests.cs" />
    <Compile Include="CommandResults\ValidateCollectionResultTests.cs" />
    <Compile Include="Communication\ClusterKeyTests.cs" />
    <Compile Include="Communication\ClusterRegistryTests.cs" />
    <Compile Include="Communication\Security\PlainAuthenticationTests.cs" />
    <Compile Include="Communication\Security\GssapiAuthenticationTests.cs" />
    <Compile Include="GeoJsonObjectModel\GeoJson2DCoordinatesTests.cs" />
    <Compile Include="GeoJsonObjectModel\GeoJson2DGeographicCoordinatesTests.cs" />
    <Compile Include="GeoJsonObjectModel\GeoJson2DProjectedCoordinatesTests.cs" />
    <Compile Include="GeoJsonObjectModel\GeoJson3DCoordinatesTests.cs" />
    <Compile Include="GeoJsonObjectModel\GeoJson3DGeographicCoordinatesTests.cs" />
    <Compile Include="GeoJsonObjectModel\GeoJson3DProjectedCoordinatesTests.cs" />
    <Compile Include="GeoJsonObjectModel\GeoJsonFeatureCollectionTests.cs" />
    <Compile Include="GeoJsonObjectModel\GeoJsonFeatureTests.cs" />
    <Compile Include="GeoJsonObjectModel\GeoJsonGeometryCollectionTests.cs" />
    <Compile Include="GeoJsonObjectModel\GeoJsonLineStringTests.cs" />
    <Compile Include="GeoJsonObjectModel\GeoJsonLinkedCoordinateReferenceSystemTests.cs" />
    <Compile Include="GeoJsonObjectModel\GeoJsonMultiLineStringTests.cs" />
    <Compile Include="GeoJsonObjectModel\GeoJsonMultiPointTests.cs" />
    <Compile Include="GeoJsonObjectModel\GeoJsonMultiPolygonTests.cs" />
    <Compile Include="GeoJsonObjectModel\GeoJsonNamedCoordinateReferenceSystemTests.cs" />
    <Compile Include="GeoJsonObjectModel\GeoJsonPointTests.cs" />
    <Compile Include="GeoJsonObjectModel\GeoJsonPolygonTests.cs" />
    <Compile Include="Jira\CSharp613Tests.cs" />
    <Compile Include="Jira\CSharp542Tests.cs" />
    <Compile Include="Jira\CSharp624Tests.cs" />
    <Compile Include="Jira\CSharp653Tests.cs" />
    <Compile Include="Jira\CSharp714Tests.cs" />
    <Compile Include="Jira\CSharp718Tests.cs" />
    <Compile Include="Jira\CSharp932Tests.cs" />
    <Compile Include="Jira\CSharp942Tests.cs" />
    <Compile Include="Jira\CSharp779Tests.cs" />
    <Compile Include="Jira\CSharp801Tests.cs" />
    <Compile Include="Jira\CSharp840Tests.cs" />
    <Compile Include="Jira\CSharp893Tests.cs" />
    <Compile Include="Jira\CSharp958Tests.cs" />
    <Compile Include="Linq\BsonDocumentBackedClassSerializerTests.cs" />
    <Compile Include="Linq\BsonDocumentTests.cs" />
    <Compile Include="FailPoint.cs" />
    <Compile Include="Jira\CSharp900Tests.cs" />
    <Compile Include="MockOperationExecutor.cs" />
    <Compile Include="MongoClientSettingsTests.cs" />
    <Compile Include="MongoCollectionImplTests.cs" />
    <Compile Include="MongoDatabaseImplTests.cs" />
    <Compile Include="MongoServerBuildInfoTests.cs" />
    <Compile Include="MongoClientTests.cs" />
    <Compile Include="Operations\BulkWriteOperationTests.cs" />
    <Compile Include="MongoCollectionSettingsTests.cs" />
    <Compile Include="MongoCollectionTests.cs" />
    <Compile Include="MongoCredentialTests.cs" />
    <Compile Include="MongoDatabaseSettingsTests.cs" />
    <Compile Include="MongoDatabaseTests.cs" />
    <Compile Include="MongoDBRefTests.cs" />
    <Compile Include="MongoServerAddressTests.cs" />
    <Compile Include="MongoServerSettingsTests.cs" />
    <Compile Include="MongoServerTests.cs" />
    <Compile Include="Configuration.cs" />
    <Compile Include="MongoUrlBuilderTests.cs" />
    <Compile Include="MongoUrlTests.cs" />
    <Compile Include="MongoUserTests.cs" />
    <Compile Include="SslSettingsTests.cs" />
    <Compile Include="Support\IndexMapTests.cs" />
    <Compile Include="SystemProfileInfoTests.cs" />
    <Compile Include="ExpectedErrorMessage.cs" />
    <Compile Include="GridFS\MongoGridFSFileInfoTests.cs" />
    <Compile Include="GridFS\MongoGridFSSettingsTests.cs" />
    <Compile Include="GridFS\MongoGridFSStreamTests.cs" />
    <Compile Include="GridFS\MongoGridFSTests.cs" />
    <Compile Include="Jira\CSharp606Tests.cs" />
    <Compile Include="Jira\CSharp598Tests.cs" />
    <Compile Include="Jira\CSharp538Tests.cs" />
    <Compile Include="Jira\CSharp532Tests.cs" />
    <Compile Include="Jira\CSharp475Tests.cs" />
    <Compile Include="Jira\CSharp101Tests.cs" />
    <Compile Include="Jira\CSharp103Tests.cs" />
    <Compile Include="Jira\CSharp110Tests.cs" />
    <Compile Include="Jira\CSharp111Tests.cs" />
    <Compile Include="Jira\CSharp112Tests.cs" />
    <Compile Include="Jira\CSharp134Tests.cs" />
    <Compile Include="Jira\CSharp137Tests.cs" />
    <Compile Include="Jira\CSharp140Tests.cs" />
    <Compile Include="Jira\CSharp163Tests.cs" />
    <Compile Include="Jira\CSharp172Tests.cs" />
    <Compile Include="Jira\CSharp198Tests.cs" />
    <Compile Include="Jira\CSharp199Tests.cs" />
    <Compile Include="Jira\CSharp215Tests.cs" />
    <Compile Include="Jira\CSharp216Tests.cs" />
    <Compile Include="Jira\CSharp218Tests.cs" />
    <Compile Include="Jira\CSharp230Tests.cs" />
    <Compile Include="Jira\CSharp231Tests.cs" />
    <Compile Include="Jira\CSharp247Tests.cs" />
    <Compile Include="Jira\CSharp253Tests.cs" />
    <Compile Include="Jira\CSharp258Tests.cs" />
    <Compile Include="Jira\CSharp265Tests.cs" />
    <Compile Include="Jira\CSharp269Tests.cs" />
    <Compile Include="Jira\CSharp281Tests.cs" />
    <Compile Include="Jira\CSharp282Tests.cs" />
    <Compile Include="Jira\CSharp283Tests.cs" />
    <Compile Include="Jira\CSharp290Tests.cs" />
    <Compile Include="Jira\CSharp307Tests.cs" />
    <Compile Include="Jira\CSharp321Tests.cs" />
    <Compile Include="Jira\CSharp325Tests.cs" />
    <Compile Include="Jira\CSharp330Tests.cs" />
    <Compile Include="Jira\CSharp361Tests.cs" />
    <Compile Include="Jira\CSharp365Tests.cs" />
    <Compile Include="Jira\CSharp378Tests.cs" />
    <Compile Include="Jira\CSharp418Tests.cs" />
    <Compile Include="Jira\CSharp471Tests.cs" />
    <Compile Include="Jira\CSharp524Tests.cs" />
    <Compile Include="Jira\CSharp522Tests.cs" />
    <Compile Include="Jira\CSharp594Tests.cs" />
    <Compile Include="Jira\CSharp77Tests.cs" />
    <Compile Include="Jira\CSharp92Tests.cs" />
    <Compile Include="Jira\CSharp93Tests.cs" />
    <Compile Include="Jira\CSharp98Tests.cs" />
    <Compile Include="Jira\CSharp100Tests.cs" />
    <Compile Include="Linq\ExplainTests.cs" />
    <Compile Include="Linq\SelectDictionaryTests.cs" />
    <Compile Include="Linq\SelectNullableTests.cs" />
    <Compile Include="Linq\SelectOfTypeHierarchicalTests.cs" />
    <Compile Include="Linq\SelectOfTypeTests.cs" />
    <Compile Include="Linq\SelectQueryTests.cs" />
    <Compile Include="Linq\MongoQueryableTests.cs" />
    <Compile Include="Linq\MongoQueryProviderTests.cs" />
    <Compile Include="Linq\SkipAndTakeTests.cs" />
    <Compile Include="Linq\Utils\BsonSerializationInfoHelperTests.cs" />
    <Compile Include="CanCommandBeSentToSecondaryTests.cs" />
    <Compile Include="Linq\WithIndexTests.cs" />
    <Compile Include="Properties\AssemblyInfo.cs" />
    <Compile Include="Samples\MagicDiscriminatorTests.cs" />
    <Compile Include="MongoBulkWriteExceptionTests.cs" />
  </ItemGroup>
  <ItemGroup>
    <ProjectReference Include="..\MongoDB.Bson.TestHelpers\MongoDB.Bson.TestHelpers.csproj">
      <Project>{6ac4638e-ec69-46aa-b6aa-c5cf227d14ae}</Project>
      <Name>MongoDB.Bson.TestHelpers</Name>
    </ProjectReference>
    <ProjectReference Include="..\MongoDB.Bson\MongoDB.Bson.csproj">
      <Project>{0E9A3A2A-49CD-4F6C-847C-DC79B4B65CE6}</Project>
      <Name>MongoDB.Bson</Name>
    </ProjectReference>
    <ProjectReference Include="..\MongoDB.Driver.Core.TestHelpers\MongoDB.Driver.Core.TestHelpers.csproj">
      <Project>{26c8e1f2-d859-4ed0-a1a7-de0b32f81084}</Project>
      <Name>MongoDB.Driver.Core.TestHelpers</Name>
    </ProjectReference>
    <ProjectReference Include="..\MongoDB.Driver.Core\MongoDB.Driver.Core.csproj">
      <Project>{da56482a-5d8f-41e0-85e6-1f22b310f91b}</Project>
      <Name>MongoDB.Driver.Core</Name>
    </ProjectReference>
    <ProjectReference Include="..\MongoDB.Driver\MongoDB.Driver.csproj">
      <Project>{AE5166CD-76B0-4911-BD80-CED9521F37A1}</Project>
      <Name>MongoDB.Driver</Name>
    </ProjectReference>
  </ItemGroup>
  <ItemGroup>
    <BootstrapperPackage Include="Microsoft.Net.Client.3.5">
      <Visible>False</Visible>
      <ProductName>.NET Framework 3.5 SP1 Client Profile</ProductName>
      <Install>false</Install>
    </BootstrapperPackage>
    <BootstrapperPackage Include="Microsoft.Net.Framework.3.5.SP1">
      <Visible>False</Visible>
      <ProductName>.NET Framework 3.5 SP1</ProductName>
      <Install>true</Install>
    </BootstrapperPackage>
    <BootstrapperPackage Include="Microsoft.Windows.Installer.3.1">
      <Visible>False</Visible>
      <ProductName>Windows Installer 3.1</ProductName>
      <Install>true</Install>
    </BootstrapperPackage>
  </ItemGroup>
  <ItemGroup>
    <None Include="packages.config" />
    <None Include="testcert.pfx">
      <CopyToOutputDirectory>PreserveNewest</CopyToOutputDirectory>
    </None>
  </ItemGroup>
  <ItemGroup>
    <Service Include="{82A7F48D-3B50-4B1E-B82E-3ADA8210C358}" />
  </ItemGroup>
  <Import Project="$(MSBuildToolsPath)\Microsoft.CSharp.targets" />
  <!-- To modify your build process, add your task inside one of the targets below and uncomment it. 
       Other similar extension points exist, see Microsoft.Common.targets.
  <Target Name="BeforeBuild">
  </Target>
  <Target Name="AfterBuild">
  </Target>
  -->
</Project><|MERGE_RESOLUTION|>--- conflicted
+++ resolved
@@ -112,11 +112,8 @@
     <Compile Include="IFindFluentExtensionsTests.cs" />
     <Compile Include="IMongoCollectionExtensionsTests.cs" />
     <Compile Include="MongoWriteExceptionTests.cs" />
-<<<<<<< HEAD
     <Compile Include="Linq\Translators\PredicateTranslatorTests.cs" />
-=======
     <Compile Include="SetupFixture.cs" />
->>>>>>> f72da0dc
     <Compile Include="WriteModelTests.cs" />
     <Compile Include="BulkWriteResultTests.cs" />
     <Compile Include="CommandResults\CollectionStatsResultTests.cs" />
