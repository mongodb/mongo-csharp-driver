﻿<?xml version="1.0" encoding="utf-8"?>
<Project ToolsVersion="4.0" DefaultTargets="Build" xmlns="http://schemas.microsoft.com/developer/msbuild/2003">
  <PropertyGroup>
    <Configuration Condition=" '$(Configuration)' == '' ">Debug</Configuration>
    <Platform Condition=" '$(Platform)' == '' ">AnyCPU</Platform>
    <ProductVersion>9.0.30729</ProductVersion>
    <SchemaVersion>2.0</SchemaVersion>
    <ProjectGuid>{FBBF0D71-107F-49C4-8858-B3A4DC24AA33}</ProjectGuid>
    <OutputType>Library</OutputType>
    <AppDesignerFolder>Properties</AppDesignerFolder>
    <RootNamespace>MongoDB.Driver.Tests</RootNamespace>
    <AssemblyName>MongoDB.Driver.Tests</AssemblyName>
    <TargetFrameworkVersion>v4.5</TargetFrameworkVersion>
    <FileAlignment>512</FileAlignment>
    <FileUpgradeFlags>
    </FileUpgradeFlags>
    <OldToolsVersion>3.5</OldToolsVersion>
    <UpgradeBackupLocation />
    <PublishUrl>publish\</PublishUrl>
    <Install>true</Install>
    <InstallFrom>Disk</InstallFrom>
    <UpdateEnabled>false</UpdateEnabled>
    <UpdateMode>Foreground</UpdateMode>
    <UpdateInterval>7</UpdateInterval>
    <UpdateIntervalUnits>Days</UpdateIntervalUnits>
    <UpdatePeriodically>false</UpdatePeriodically>
    <UpdateRequired>false</UpdateRequired>
    <MapFileExtensions>true</MapFileExtensions>
    <ApplicationRevision>0</ApplicationRevision>
    <ApplicationVersion>1.0.0.%2a</ApplicationVersion>
    <IsWebBootstrapper>false</IsWebBootstrapper>
    <UseApplicationTrust>false</UseApplicationTrust>
    <BootstrapperEnabled>true</BootstrapperEnabled>
    <TargetFrameworkProfile />
  </PropertyGroup>
  <PropertyGroup Condition=" '$(Configuration)|$(Platform)' == 'Debug|AnyCPU' ">
    <DebugSymbols>true</DebugSymbols>
    <DebugType>full</DebugType>
    <Optimize>false</Optimize>
    <OutputPath>bin\Debug\</OutputPath>
    <DefineConstants>DEBUG;TRACE</DefineConstants>
    <ErrorReport>prompt</ErrorReport>
    <WarningLevel>4</WarningLevel>
    <CodeAnalysisRuleSet>AllRules.ruleset</CodeAnalysisRuleSet>
    <TreatWarningsAsErrors>false</TreatWarningsAsErrors>
    <Prefer32Bit>false</Prefer32Bit>
  </PropertyGroup>
  <PropertyGroup Condition=" '$(Configuration)|$(Platform)' == 'Release|AnyCPU' ">
    <DebugType>pdbonly</DebugType>
    <Optimize>true</Optimize>
    <OutputPath>bin\Release\</OutputPath>
    <DefineConstants>TRACE</DefineConstants>
    <ErrorReport>prompt</ErrorReport>
    <WarningLevel>4</WarningLevel>
    <CodeAnalysisRuleSet>AllRules.ruleset</CodeAnalysisRuleSet>
    <Prefer32Bit>false</Prefer32Bit>
  </PropertyGroup>
  <PropertyGroup>
    <SignAssembly>false</SignAssembly>
  </PropertyGroup>
  <PropertyGroup>
    <AssemblyOriginatorKeyFile>..\Keys\TemporaryKeyPair.snk</AssemblyOriginatorKeyFile>
  </PropertyGroup>
  <ItemGroup>
    <Reference Include="FluentAssertions, Version=3.2.1.0, Culture=neutral, PublicKeyToken=33f2691a05b67b6a, processorArchitecture=MSIL">
      <SpecificVersion>False</SpecificVersion>
      <HintPath>..\packages\FluentAssertions.3.2.1\lib\net45\FluentAssertions.dll</HintPath>
      <Private>True</Private>
    </Reference>
    <Reference Include="FluentAssertions.Core, Version=3.2.1.0, Culture=neutral, PublicKeyToken=33f2691a05b67b6a, processorArchitecture=MSIL">
      <SpecificVersion>False</SpecificVersion>
      <HintPath>..\packages\FluentAssertions.3.2.1\lib\net45\FluentAssertions.Core.dll</HintPath>
    </Reference>
    <Reference Include="NSubstitute, Version=1.8.0.0, Culture=neutral, PublicKeyToken=92dd2e9066daa5ca, processorArchitecture=MSIL">
      <SpecificVersion>False</SpecificVersion>
      <HintPath>..\packages\NSubstitute.1.8.0.0\lib\net45\NSubstitute.dll</HintPath>
    </Reference>
    <Reference Include="nunit.framework, Version=2.5.9.10348, Culture=neutral, PublicKeyToken=96d09a1eb7f44a77, processorArchitecture=MSIL">
      <SpecificVersion>False</SpecificVersion>
      <HintPath>..\..\Tools\NUnit\nunit.framework.dll</HintPath>
    </Reference>
    <Reference Include="System" />
    <Reference Include="System.configuration" />
    <Reference Include="System.Core" />
    <Reference Include="System.Runtime.Serialization">
    </Reference>
    <Reference Include="System.XML" />
    <Reference Include="System.Xml.Linq" />
  </ItemGroup>
  <ItemGroup>
    <Compile Include="..\MongoDB.Shared\GlobalAssemblyInfo.cs">
      <Link>Properties\GlobalAssemblyInfo.cs</Link>
    </Compile>
    <Compile Include="Builders\CollectionOptionsBuilderTests.cs" />
    <Compile Include="Builders\FieldsBuilderTypedTests.cs" />
    <Compile Include="Builders\FieldsBuilderTests.cs" />
    <Compile Include="Builders\GeoNearOptionsBuilderTests.cs" />
    <Compile Include="Builders\GroupByBuilderTests.cs" />
    <Compile Include="Builders\IndexKeysBuilderTests.cs" />
    <Compile Include="Builders\IndexOptionsBuilderTests.cs" />
    <Compile Include="Builders\IndexKeysBuilderTypedTests.cs" />
    <Compile Include="Builders\IndexOptionsBuilderTypedTests.cs" />
    <Compile Include="Builders\MapReduceOptionsBuilderTests.cs" />
    <Compile Include="Builders\QueryBuilderGeoJsonIntegrationTests.cs" />
    <Compile Include="Builders\QueryBuilderTests.cs" />
    <Compile Include="Builders\SortByBuilderTests.cs" />
    <Compile Include="Builders\QueryBuilderTypedTests.cs" />
    <Compile Include="Builders\SortByBuilderTypedTests.cs" />
    <Compile Include="Builders\UpdateBuilderTests.cs" />
    <Compile Include="BulkWriteErrorTests.cs" />
    <Compile Include="GridFS\MongoGridFSExceptionTests.cs" />
    <Compile Include="IAggregateFluentExtensionsTests.cs" />
    <Compile Include="IFindFluentExtensionsTests.cs" />
    <Compile Include="IMongoCollectionExtensionsTests.cs" />
    <Compile Include="Linq\Translators\AggregateProjectionTranslatorTests_Group.cs" />
    <Compile Include="Linq\Translators\AggregateProjectionTranslatorTests_Project.cs" />
    <Compile Include="Linq\Translators\FindProjectionTranslatorTests.cs" />
    <Compile Include="Linq\Translators\ProjectedObjectDeserializerTests.cs" />
    <Compile Include="Linq\Translators\ProjectedObjectTests.cs" />
    <Compile Include="MongoWriteExceptionTests.cs" />
<<<<<<< HEAD
    <Compile Include="Linq\Translators\PredicateTranslatorTests.cs" />
=======
    <Compile Include="Samples\AggregationSample.cs" />
>>>>>>> e5ad031d
    <Compile Include="SetupFixture.cs" />
    <Compile Include="WriteModelTests.cs" />
    <Compile Include="BulkWriteResultTests.cs" />
    <Compile Include="CommandResults\CollectionStatsResultTests.cs" />
    <Compile Include="CommandResults\CommandResultTests.cs" />
    <Compile Include="CommandResults\IsMasterResultTests.cs" />
    <Compile Include="CommandResults\DatabaseStatsResultTests.cs" />
    <Compile Include="CommandResults\ValidateCollectionResultTests.cs" />
    <Compile Include="Communication\ClusterKeyTests.cs" />
    <Compile Include="Communication\ClusterRegistryTests.cs" />
    <Compile Include="Communication\Security\PlainAuthenticationTests.cs" />
    <Compile Include="Communication\Security\GssapiAuthenticationTests.cs" />
    <Compile Include="GeoJsonObjectModel\GeoJson2DCoordinatesTests.cs" />
    <Compile Include="GeoJsonObjectModel\GeoJson2DGeographicCoordinatesTests.cs" />
    <Compile Include="GeoJsonObjectModel\GeoJson2DProjectedCoordinatesTests.cs" />
    <Compile Include="GeoJsonObjectModel\GeoJson3DCoordinatesTests.cs" />
    <Compile Include="GeoJsonObjectModel\GeoJson3DGeographicCoordinatesTests.cs" />
    <Compile Include="GeoJsonObjectModel\GeoJson3DProjectedCoordinatesTests.cs" />
    <Compile Include="GeoJsonObjectModel\GeoJsonFeatureCollectionTests.cs" />
    <Compile Include="GeoJsonObjectModel\GeoJsonFeatureTests.cs" />
    <Compile Include="GeoJsonObjectModel\GeoJsonGeometryCollectionTests.cs" />
    <Compile Include="GeoJsonObjectModel\GeoJsonLineStringTests.cs" />
    <Compile Include="GeoJsonObjectModel\GeoJsonLinkedCoordinateReferenceSystemTests.cs" />
    <Compile Include="GeoJsonObjectModel\GeoJsonMultiLineStringTests.cs" />
    <Compile Include="GeoJsonObjectModel\GeoJsonMultiPointTests.cs" />
    <Compile Include="GeoJsonObjectModel\GeoJsonMultiPolygonTests.cs" />
    <Compile Include="GeoJsonObjectModel\GeoJsonNamedCoordinateReferenceSystemTests.cs" />
    <Compile Include="GeoJsonObjectModel\GeoJsonPointTests.cs" />
    <Compile Include="GeoJsonObjectModel\GeoJsonPolygonTests.cs" />
    <Compile Include="Jira\CSharp613Tests.cs" />
    <Compile Include="Jira\CSharp542Tests.cs" />
    <Compile Include="Jira\CSharp624Tests.cs" />
    <Compile Include="Jira\CSharp653Tests.cs" />
    <Compile Include="Jira\CSharp714Tests.cs" />
    <Compile Include="Jira\CSharp718Tests.cs" />
    <Compile Include="Jira\CSharp932Tests.cs" />
    <Compile Include="Jira\CSharp942Tests.cs" />
    <Compile Include="Jira\CSharp779Tests.cs" />
    <Compile Include="Jira\CSharp801Tests.cs" />
    <Compile Include="Jira\CSharp840Tests.cs" />
    <Compile Include="Jira\CSharp893Tests.cs" />
    <Compile Include="Jira\CSharp958Tests.cs" />
    <Compile Include="Linq\BsonDocumentBackedClassSerializerTests.cs" />
    <Compile Include="Linq\BsonDocumentTests.cs" />
    <Compile Include="FailPoint.cs" />
    <Compile Include="Jira\CSharp900Tests.cs" />
    <Compile Include="MockOperationExecutor.cs" />
    <Compile Include="MongoClientSettingsTests.cs" />
    <Compile Include="MongoCollectionImplTests.cs" />
    <Compile Include="MongoDatabaseImplTests.cs" />
    <Compile Include="MongoServerBuildInfoTests.cs" />
    <Compile Include="MongoClientTests.cs" />
    <Compile Include="Operations\BulkWriteOperationTests.cs" />
    <Compile Include="MongoCollectionSettingsTests.cs" />
    <Compile Include="MongoCollectionTests.cs" />
    <Compile Include="MongoCredentialTests.cs" />
    <Compile Include="MongoDatabaseSettingsTests.cs" />
    <Compile Include="MongoDatabaseTests.cs" />
    <Compile Include="MongoDBRefTests.cs" />
    <Compile Include="MongoServerAddressTests.cs" />
    <Compile Include="MongoServerSettingsTests.cs" />
    <Compile Include="MongoServerTests.cs" />
    <Compile Include="Configuration.cs" />
    <Compile Include="MongoUrlBuilderTests.cs" />
    <Compile Include="MongoUrlTests.cs" />
    <Compile Include="MongoUserTests.cs" />
    <Compile Include="SslSettingsTests.cs" />
    <Compile Include="Support\IndexMapTests.cs" />
    <Compile Include="SystemProfileInfoTests.cs" />
    <Compile Include="ExpectedErrorMessage.cs" />
    <Compile Include="GridFS\MongoGridFSFileInfoTests.cs" />
    <Compile Include="GridFS\MongoGridFSSettingsTests.cs" />
    <Compile Include="GridFS\MongoGridFSStreamTests.cs" />
    <Compile Include="GridFS\MongoGridFSTests.cs" />
    <Compile Include="Jira\CSharp606Tests.cs" />
    <Compile Include="Jira\CSharp598Tests.cs" />
    <Compile Include="Jira\CSharp538Tests.cs" />
    <Compile Include="Jira\CSharp532Tests.cs" />
    <Compile Include="Jira\CSharp475Tests.cs" />
    <Compile Include="Jira\CSharp101Tests.cs" />
    <Compile Include="Jira\CSharp103Tests.cs" />
    <Compile Include="Jira\CSharp110Tests.cs" />
    <Compile Include="Jira\CSharp111Tests.cs" />
    <Compile Include="Jira\CSharp112Tests.cs" />
    <Compile Include="Jira\CSharp134Tests.cs" />
    <Compile Include="Jira\CSharp137Tests.cs" />
    <Compile Include="Jira\CSharp140Tests.cs" />
    <Compile Include="Jira\CSharp163Tests.cs" />
    <Compile Include="Jira\CSharp172Tests.cs" />
    <Compile Include="Jira\CSharp198Tests.cs" />
    <Compile Include="Jira\CSharp199Tests.cs" />
    <Compile Include="Jira\CSharp215Tests.cs" />
    <Compile Include="Jira\CSharp216Tests.cs" />
    <Compile Include="Jira\CSharp218Tests.cs" />
    <Compile Include="Jira\CSharp230Tests.cs" />
    <Compile Include="Jira\CSharp231Tests.cs" />
    <Compile Include="Jira\CSharp247Tests.cs" />
    <Compile Include="Jira\CSharp253Tests.cs" />
    <Compile Include="Jira\CSharp258Tests.cs" />
    <Compile Include="Jira\CSharp265Tests.cs" />
    <Compile Include="Jira\CSharp269Tests.cs" />
    <Compile Include="Jira\CSharp281Tests.cs" />
    <Compile Include="Jira\CSharp282Tests.cs" />
    <Compile Include="Jira\CSharp283Tests.cs" />
    <Compile Include="Jira\CSharp290Tests.cs" />
    <Compile Include="Jira\CSharp307Tests.cs" />
    <Compile Include="Jira\CSharp321Tests.cs" />
    <Compile Include="Jira\CSharp325Tests.cs" />
    <Compile Include="Jira\CSharp330Tests.cs" />
    <Compile Include="Jira\CSharp361Tests.cs" />
    <Compile Include="Jira\CSharp365Tests.cs" />
    <Compile Include="Jira\CSharp378Tests.cs" />
    <Compile Include="Jira\CSharp418Tests.cs" />
    <Compile Include="Jira\CSharp471Tests.cs" />
    <Compile Include="Jira\CSharp524Tests.cs" />
    <Compile Include="Jira\CSharp522Tests.cs" />
    <Compile Include="Jira\CSharp594Tests.cs" />
    <Compile Include="Jira\CSharp77Tests.cs" />
    <Compile Include="Jira\CSharp92Tests.cs" />
    <Compile Include="Jira\CSharp93Tests.cs" />
    <Compile Include="Jira\CSharp98Tests.cs" />
    <Compile Include="Jira\CSharp100Tests.cs" />
    <Compile Include="Linq\ExplainTests.cs" />
    <Compile Include="Linq\SelectDictionaryTests.cs" />
    <Compile Include="Linq\SelectNullableTests.cs" />
    <Compile Include="Linq\SelectOfTypeHierarchicalTests.cs" />
    <Compile Include="Linq\SelectOfTypeTests.cs" />
    <Compile Include="Linq\SelectQueryTests.cs" />
    <Compile Include="Linq\MongoQueryableTests.cs" />
    <Compile Include="Linq\MongoQueryProviderTests.cs" />
    <Compile Include="Linq\SkipAndTakeTests.cs" />
    <Compile Include="Linq\Utils\BsonSerializationInfoHelperTests.cs" />
    <Compile Include="Linq\WithIndexTests.cs" />
    <Compile Include="Properties\AssemblyInfo.cs" />
    <Compile Include="Samples\MagicDiscriminatorTests.cs" />
    <Compile Include="MongoBulkWriteExceptionTests.cs" />
  </ItemGroup>
  <ItemGroup>
    <ProjectReference Include="..\MongoDB.Bson.TestHelpers\MongoDB.Bson.TestHelpers.csproj">
      <Project>{6ac4638e-ec69-46aa-b6aa-c5cf227d14ae}</Project>
      <Name>MongoDB.Bson.TestHelpers</Name>
    </ProjectReference>
    <ProjectReference Include="..\MongoDB.Bson\MongoDB.Bson.csproj">
      <Project>{0E9A3A2A-49CD-4F6C-847C-DC79B4B65CE6}</Project>
      <Name>MongoDB.Bson</Name>
    </ProjectReference>
    <ProjectReference Include="..\MongoDB.Driver.Core.TestHelpers\MongoDB.Driver.Core.TestHelpers.csproj">
      <Project>{26c8e1f2-d859-4ed0-a1a7-de0b32f81084}</Project>
      <Name>MongoDB.Driver.Core.TestHelpers</Name>
    </ProjectReference>
    <ProjectReference Include="..\MongoDB.Driver.Core\MongoDB.Driver.Core.csproj">
      <Project>{da56482a-5d8f-41e0-85e6-1f22b310f91b}</Project>
      <Name>MongoDB.Driver.Core</Name>
    </ProjectReference>
    <ProjectReference Include="..\MongoDB.Driver\MongoDB.Driver.csproj">
      <Project>{AE5166CD-76B0-4911-BD80-CED9521F37A1}</Project>
      <Name>MongoDB.Driver</Name>
    </ProjectReference>
  </ItemGroup>
  <ItemGroup>
    <BootstrapperPackage Include="Microsoft.Net.Client.3.5">
      <Visible>False</Visible>
      <ProductName>.NET Framework 3.5 SP1 Client Profile</ProductName>
      <Install>false</Install>
    </BootstrapperPackage>
    <BootstrapperPackage Include="Microsoft.Net.Framework.3.5.SP1">
      <Visible>False</Visible>
      <ProductName>.NET Framework 3.5 SP1</ProductName>
      <Install>true</Install>
    </BootstrapperPackage>
    <BootstrapperPackage Include="Microsoft.Windows.Installer.3.1">
      <Visible>False</Visible>
      <ProductName>Windows Installer 3.1</ProductName>
      <Install>true</Install>
    </BootstrapperPackage>
  </ItemGroup>
  <ItemGroup>
    <None Include="packages.config" />
    <None Include="testcert.pfx">
      <CopyToOutputDirectory>PreserveNewest</CopyToOutputDirectory>
    </None>
  </ItemGroup>
  <ItemGroup>
    <Service Include="{82A7F48D-3B50-4B1E-B82E-3ADA8210C358}" />
  </ItemGroup>
  <Import Project="$(MSBuildToolsPath)\Microsoft.CSharp.targets" />
  <!-- To modify your build process, add your task inside one of the targets below and uncomment it. 
       Other similar extension points exist, see Microsoft.Common.targets.
  <Target Name="BeforeBuild">
  </Target>
  <Target Name="AfterBuild">
  </Target>
  -->
</Project><|MERGE_RESOLUTION|>--- conflicted
+++ resolved
@@ -118,11 +118,8 @@
     <Compile Include="Linq\Translators\ProjectedObjectDeserializerTests.cs" />
     <Compile Include="Linq\Translators\ProjectedObjectTests.cs" />
     <Compile Include="MongoWriteExceptionTests.cs" />
-<<<<<<< HEAD
-    <Compile Include="Linq\Translators\PredicateTranslatorTests.cs" />
-=======
     <Compile Include="Samples\AggregationSample.cs" />
->>>>>>> e5ad031d
+    <Compile Include="Linq\Translators\PredicateTranslatorTests.cs" />
     <Compile Include="SetupFixture.cs" />
     <Compile Include="WriteModelTests.cs" />
     <Compile Include="BulkWriteResultTests.cs" />
