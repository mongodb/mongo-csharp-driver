--- conflicted
+++ resolved
@@ -69,10 +69,7 @@
         // fields
         private bool? _autoIndexId;
         private bool? _capped;
-<<<<<<< HEAD
-=======
         private BsonDocument _changeStreamPreAndPostImages;
->>>>>>> 826d8db1
         private BsonDocument _clusteredIndex;
         private Collation _collation;
         private readonly CollectionNamespace _collectionNamespace;
