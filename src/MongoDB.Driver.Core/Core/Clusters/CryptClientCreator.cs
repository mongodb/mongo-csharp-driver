﻿/* Copyright 2019-present MongoDB Inc.
*
* Licensed under the Apache License, Version 2.0 (the "License");
* you may not use this file except in compliance with the License.
* You may obtain a copy of the License at
*
* http://www.apache.org/licenses/LICENSE-2.0
*
* Unless required by applicable law or agreed to in writing, software
* distributed under the License is distributed on an "AS IS" BASIS,
* WITHOUT WARRANTIES OR CONDITIONS OF ANY KIND, either express or implied.
* See the License for the specific language governing permissions and
* limitations under the License.
*/

using System;
using System.Collections.Generic;
using System.Linq;
using MongoDB.Bson;
using MongoDB.Bson.IO;
using MongoDB.Driver.Core.Configuration;
using MongoDB.Driver.Core.Misc;
using MongoDB.Libmongocrypt;

namespace MongoDB.Driver.Core.Clusters
{
    /// <summary>
    /// Represents a creator for CryptClient.
    /// </summary>
    public sealed class CryptClientCreator
    {
        #region static
#pragma warning disable 3002
        /// <summary>
        /// Create a CryptClient instance.
        /// </summary>
        /// <param name="cryptClientSettings">Crypt client settings.</param>
        /// <returns>The CryptClient instance.</returns>
        public static CryptClient CreateCryptClient(CryptClientSettings cryptClientSettings)
        {
            var helper = new CryptClientCreator(cryptClientSettings);
            var cryptOptions = helper.CreateCryptOptions();
            return helper.CreateCryptClient(cryptOptions);
        }
#pragma warning restore
        #endregion

        private readonly CryptClientSettings _cryptClientSettings;

        private CryptClientCreator(CryptClientSettings cryptClientSettings)
        {
            _cryptClientSettings = Ensure.IsNotNull(cryptClientSettings, nameof(cryptClientSettings));
        }

        private CryptClient CreateCryptClient(CryptOptions options) =>
            CryptClientFactory.Create(options);

        private CryptOptions CreateCryptOptions()
        {
            List<KmsCredentials> kmsProviders = null;
            if (_cryptClientSettings.KmsProviders?.Count > 0)
            {
                kmsProviders = new List<KmsCredentials>();
                foreach (var kmsProvider in _cryptClientSettings.KmsProviders)
                {
                    var kmsTypeDocumentKey = kmsProvider.Key.ToLower();
                    var kmsProviderDocument = CreateProviderDocument(kmsTypeDocumentKey, kmsProvider.Value);
                    var kmsCredentials = new KmsCredentials(credentialsBytes: kmsProviderDocument.ToBson());
                    kmsProviders.Add(kmsCredentials);
                }
            }
            else
            {
                throw new ArgumentException("At least one kms provider must be specified");
            }

            byte[] schemaBytes = null;
            if (_cryptClientSettings.SchemaMap != null)
            {
                schemaBytes = GetBytesFromMap(_cryptClientSettings.SchemaMap);
            }

            byte[] encryptedFieldsBytes = null;
            if (_cryptClientSettings.EncryptedFieldsMap != null)
            {
                encryptedFieldsBytes = GetBytesFromMap(_cryptClientSettings.EncryptedFieldsMap);
            }

            return new CryptOptions(
                kmsProviders,
                encryptedFieldsMap: encryptedFieldsBytes,
                schema: schemaBytes,
<<<<<<< HEAD
                bypassQueryAnalysis: _bypassQueryAnalysis.GetValueOrDefault(false),
                csfleLibPath: "",
                csfleSearchPath: "");
=======
                bypassQueryAnalysis: _cryptClientSettings.BypassQueryAnalysis.GetValueOrDefault(false),
                _cryptClientSettings.CsfleLibPath,
                _cryptClientSettings.CsfleSearchPath,
                _cryptClientSettings.IsCsfleRequired ?? false);
>>>>>>> 03097ef1
        }

        private BsonDocument CreateProviderDocument(string kmsType, IReadOnlyDictionary<string, object> data)
        {
            var providerContent = new BsonDocument();
            foreach (var record in data)
            {
                providerContent.Add(new BsonElement(record.Key, BsonValue.Create(record.Value)));
            }
            var providerDocument = new BsonDocument(kmsType, providerContent);
            return providerDocument;
        }

        private byte[] GetBytesFromMap(IReadOnlyDictionary<string, BsonDocument> map)
        {
            var mapElements = map.Select(c => new BsonElement(c.Key, c.Value));
            var mapDocument = new BsonDocument(mapElements);
#pragma warning disable 618
            var writerSettings = new BsonBinaryWriterSettings();
            if (BsonDefaults.GuidRepresentationMode == GuidRepresentationMode.V2)
            {
                writerSettings.GuidRepresentation = GuidRepresentation.Unspecified;
            }
#pragma warning restore 618
            return mapDocument.ToBson(writerSettings: writerSettings);
        }
    }
}<|MERGE_RESOLUTION|>--- conflicted
+++ resolved
@@ -90,16 +90,10 @@
                 kmsProviders,
                 encryptedFieldsMap: encryptedFieldsBytes,
                 schema: schemaBytes,
-<<<<<<< HEAD
-                bypassQueryAnalysis: _bypassQueryAnalysis.GetValueOrDefault(false),
-                csfleLibPath: "",
-                csfleSearchPath: "");
-=======
                 bypassQueryAnalysis: _cryptClientSettings.BypassQueryAnalysis.GetValueOrDefault(false),
                 _cryptClientSettings.CsfleLibPath,
                 _cryptClientSettings.CsfleSearchPath,
                 _cryptClientSettings.IsCsfleRequired ?? false);
->>>>>>> 03097ef1
         }
 
         private BsonDocument CreateProviderDocument(string kmsType, IReadOnlyDictionary<string, object> data)
