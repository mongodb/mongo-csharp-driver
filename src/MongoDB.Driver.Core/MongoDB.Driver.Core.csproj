--- conflicted
+++ resolved
@@ -56,12 +56,8 @@
   <ItemGroup>
     <PackageReference Include="DnsClient" Version="1.6.1" />
     <PackageReference Include="Microsoft.CodeAnalysis.FxCopAnalyzers" Version="2.6.2" PrivateAssets="All" />
-<<<<<<< HEAD
     <PackageReference Include="MongoDB.Libmongocrypt" Version="1.6.0" />
-=======
     <PackageReference Include="Microsoft.Extensions.Logging.Abstractions" Version="2.0.0" />
-    <PackageReference Include="MongoDB.Libmongocrypt" Version="1.5.5" />
->>>>>>> 27c96fd7
     <PackageReference Include="SharpCompress" Version="0.30.1" />
     <PackageReference Include="Snappier" Version="1.0.0" />
     <PackageReference Include="ZstdSharp.Port" Version="0.6.2" />
