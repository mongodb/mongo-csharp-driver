<Project Sdk="Microsoft.NET.Sdk">
  <PropertyGroup>
    <IsWindows Condition="$([MSBuild]::IsOSPlatform('Windows'))">true</IsWindows>
    <IsOSX Condition="$([MSBuild]::IsOSPlatform('OSX'))">true</IsOSX>
    <IsLinux Condition="$([MSBuild]::IsOSPlatform('Linux'))">true</IsLinux>
  </PropertyGroup>
  <PropertyGroup>
    <TargetFrameworks>netstandard2.0;netstandard2.1;net472</TargetFrameworks>
    <TargetFrameworks Condition="'$(IsWindows)'!='true'">netstandard2.0;netstandard2.1</TargetFrameworks>
    <LangVersion>9</LangVersion>
    <TreatWarningsAsErrors>true</TreatWarningsAsErrors>
    <WarningsAsErrors />
    <CodeAnalysisRuleSet>..\..\MongoDB.ruleset</CodeAnalysisRuleSet>
  </PropertyGroup>

  <PropertyGroup>
    <AssemblyTitle>MongoDB.Driver.Core</AssemblyTitle>
    <Product>MongoDB.Driver.Core</Product>
    <Company>MongoDB Inc.</Company>
    <Copyright>Copyright © 2010-present MongoDB Inc.</Copyright>
    <Description>Official MongoDB supported Driver Core library. See https://www.mongodb.com/docs/drivers/csharp/ for more details.</Description>
    <Authors>MongoDB Inc.</Authors>
    <PackageIcon>packageIcon.png</PackageIcon>
    <PackageRequireLicenseAcceptance>true</PackageRequireLicenseAcceptance>
    <PackageDescription>Core Component of the Official MongoDB .NET Driver.</PackageDescription>
    <PackageProjectUrl>https://www.mongodb.com/docs/drivers/csharp/</PackageProjectUrl>
    <PackageLicenseFile>License.txt</PackageLicenseFile>
    <PackageTags>mongodb;mongo;nosql</PackageTags>
    <PackageLanguage>en-US</PackageLanguage>
    <IncludeSymbols>true</IncludeSymbols>
    <SymbolPackageFormat>snupkg</SymbolPackageFormat>
    <PublishRepositoryUrl>true</PublishRepositoryUrl>
  </PropertyGroup>

  <ItemGroup>
    <PackageReference Include="Microsoft.NETFramework.ReferenceAssemblies" PrivateAssets="All" Version="1.0.0" />
  </ItemGroup>

  <PropertyGroup Condition="'$(Version)'==''">
    <Version>0.0.0-local</Version>
  </PropertyGroup>

  <PropertyGroup>
    <DefineConstants>TRACE</DefineConstants>
  </PropertyGroup>

  <PropertyGroup>
    <GenerateDocumentationFile>true</GenerateDocumentationFile>
    <RootNamespace>MongoDB.Driver</RootNamespace>
  </PropertyGroup>

  <PropertyGroup>
    <NoWarn>NU5100</NoWarn>
  </PropertyGroup>

  <!--Compression-->
  <PropertyGroup>
    <CompressionWinRuntimesPath>runtimes/win/native</CompressionWinRuntimesPath>
    <CompressionLinuxRuntimesPath>runtimes/linux/native</CompressionLinuxRuntimesPath>
    <CompressionOsxRuntimesPath>runtimes/osx/native</CompressionOsxRuntimesPath>
  </PropertyGroup>

  <!--Snappy-->
  <PropertyGroup>
    <SnappyWinBinaries>Core/Compression/Snappy/lib/win</SnappyWinBinaries>
    <SnappyLinuxBinaries>Core/Compression/Snappy/lib/linux</SnappyLinuxBinaries>
    <SnappyOsxBinaries>Core/Compression/Snappy/lib/osx</SnappyOsxBinaries>
  </PropertyGroup>

  <ItemGroup>
    <!--Responsible for 'runtimes\$OS\native\%(FileName)%(Extension)' in package.nupkg-->
    <!--win-->
    <Content Include="$(SnappyWinBinaries)/**/*.dll">
      <!--x32/x64-->
      <Pack>true</Pack>
      <PackagePath>$(CompressionWinRuntimesPath)</PackagePath>
    </Content>
    <!--linux-->
    <Content Include="$(SnappyLinuxBinaries)/**/*.so">
      <!--x32/x64-->
      <Pack>true</Pack>
      <PackagePath>$(CompressionLinuxRuntimesPath)</PackagePath>
    </Content>
    <!--osx-->
    <Content Include="$(SnappyOsxBinaries)/**/*.dylib">
      <!--x32/x64-->
      <Pack>true</Pack>
      <PackagePath>$(CompressionOsxRuntimesPath)</PackagePath>
    </Content>
  </ItemGroup>

  <ItemGroup>
    <!--Used to allow working with native libraries in our test projects-->
    <!--Responsible for 'context and contentFiles' folders in package.nupkg-->
    <!--win-->
    <Content Include="$(SnappyWinBinaries)/**/*.dll">
      <!--x32/x64-->
      <CopyToOutputDirectory>PreserveNewest</CopyToOutputDirectory>
      <Link>%(FileName)%(Extension)</Link>
    </Content>
    <!--linux-->
    <Content Include="$(SnappyLinuxBinaries)/**/*.so">
      <!--x32/x64-->
      <CopyToOutputDirectory>PreserveNewest</CopyToOutputDirectory>
      <Link>%(FileName)%(Extension)</Link>
    </Content>
    <!--osx-->
    <Content Include="$(SnappyOsxBinaries)/**/*.dylib">
      <!--x32/x64-->
      <CopyToOutputDirectory>PreserveNewest</CopyToOutputDirectory>
      <Link>%(FileName)%(Extension)</Link>
    </Content>
  </ItemGroup>

  <!--Zstd-->
  <PropertyGroup>
    <ZstdWinBinaries>Core/Compression/Zstandard/lib/win</ZstdWinBinaries>
    <ZstdLinuxBinaries>Core/Compression/Zstandard/lib/linux</ZstdLinuxBinaries>
    <ZstdOsxBinaries>Core/Compression/Zstandard/lib/osx</ZstdOsxBinaries>
  </PropertyGroup>

  <ItemGroup>
    <!--Responsible for 'runtimes\$OS\native\%(FileName)%(Extension)' in package.nupkg-->
    <!--win-->
    <Content Include="$(ZstdWinBinaries)/**/*.dll">
      <!--only x64-->
      <Pack>true</Pack>
      <PackagePath>$(CompressionWinRuntimesPath)</PackagePath>
    </Content>
    <!--linux-->
    <Content Include="$(ZstdLinuxBinaries)/**/*.so">
      <!--only x64-->
      <Pack>true</Pack>
      <PackagePath>$(CompressionLinuxRuntimesPath)</PackagePath>
    </Content>
    <!--osx-->
    <Content Include="$(ZstdOsxBinaries)/**/*.dylib">
      <!--only x64-->
      <Pack>true</Pack>
      <PackagePath>$(CompressionOsxRuntimesPath)</PackagePath>
    </Content>
  </ItemGroup>

  <ItemGroup>
    <!--Used to allow working with native libraries in our test projects-->
    <!--Responsible for 'context and contentFiles' folders in package.nupkg-->
    <!--win-->
    <Content Include="$(ZstdWinBinaries)/**/*.dll">
      <!--only x64-->
      <CopyToOutputDirectory>PreserveNewest</CopyToOutputDirectory>
      <Link>%(FileName)%(Extension)</Link>
    </Content>
    <!--linux-->
    <Content Include="$(ZstdLinuxBinaries)/**/*.so">
      <!--only x64-->
      <CopyToOutputDirectory>PreserveNewest</CopyToOutputDirectory>
      <Link>%(FileName)%(Extension)</Link>
    </Content>
    <!--osx-->
    <Content Include="$(ZstdOsxBinaries)/**/*.dylib">
      <!--only x64-->
      <CopyToOutputDirectory>PreserveNewest</CopyToOutputDirectory>
      <Link>%(FileName)%(Extension)</Link>
    </Content>
  </ItemGroup>

  <!--targets-->
  <ItemGroup>
    <!--Used for non-sdk projects-->
    <!--Responsible for build/MongoDB.Driver.Core.targets-->
    <Content Include="MongoDB.Driver.Core.targets">
      <Pack>true</Pack>
      <PackagePath>build</PackagePath>
    </Content>
  </ItemGroup>

  <ItemGroup>
    <PackageReference Include="DnsClient" Version="1.6.0" />
    <PackageReference Include="Microsoft.CodeAnalysis.FxCopAnalyzers" Version="2.6.2" PrivateAssets="All" />
<<<<<<< HEAD
    <PackageReference Include="MongoDB.Libmongocrypt" Version="1.5.3" />
=======
    <PackageReference Include="MongoDB.Libmongocrypt" Version="1.5.0.5" />
>>>>>>> 03097ef1
    <PackageReference Include="SharpCompress" Version="0.30.1" />
    <PackageReference Include="System.Buffers" Version="4.5.1" />
    <PackageReference Include="Microsoft.SourceLink.GitHub" Version="1.1.1">
      <PrivateAssets>all</PrivateAssets>
      <IncludeAssets>runtime; build; native; contentfiles; analyzers</IncludeAssets>
    </PackageReference>
  </ItemGroup>

  <ItemGroup Condition="'$(TargetFramework)' == 'net472'">
    <PackageReference Include="System.Runtime.InteropServices.RuntimeInformation" Version="4.3.0" />
    <PackageReference Include="System.Net.Http" Version="4.3.4" />
  </ItemGroup>

  <ItemGroup>
    <ProjectReference Include="..\MongoDB.Bson\MongoDB.Bson.csproj" />
  </ItemGroup>

  <ItemGroup>
    <Compile Include="..\MongoDB.Shared\Hasher.cs" Link="Core\Misc\Hasher.cs" />
  </ItemGroup>

  <ItemGroup>
    <None Include="..\..\License.txt" Pack="true" PackagePath="$(PackageLicenseFile)" />
    <None Include="..\..\THIRD-PARTY-NOTICES" Pack="true" PackagePath="\" />
    <None Include="..\..\packageIcon.png" Pack="true" PackagePath="" />
  </ItemGroup>

</Project><|MERGE_RESOLUTION|>--- conflicted
+++ resolved
@@ -177,11 +177,7 @@
   <ItemGroup>
     <PackageReference Include="DnsClient" Version="1.6.0" />
     <PackageReference Include="Microsoft.CodeAnalysis.FxCopAnalyzers" Version="2.6.2" PrivateAssets="All" />
-<<<<<<< HEAD
-    <PackageReference Include="MongoDB.Libmongocrypt" Version="1.5.3" />
-=======
     <PackageReference Include="MongoDB.Libmongocrypt" Version="1.5.0.5" />
->>>>>>> 03097ef1
     <PackageReference Include="SharpCompress" Version="0.30.1" />
     <PackageReference Include="System.Buffers" Version="4.5.1" />
     <PackageReference Include="Microsoft.SourceLink.GitHub" Version="1.1.1">
