--- conflicted
+++ resolved
@@ -491,28 +491,6 @@
 ]
 ```
 
-<<<<<<< HEAD
-=======
-
-#### Sum
-
-All forms of [`Sum`]({{< msdnref "system.linq.queryable.Sum" >}}) are supported.
-
-```csharp
-var result = collection.AsQueryable().Sum(p => p.Age);
-
-// or
-
-var result = collection.AsQueryable().Select(p => p.Age).Sum();
-```
-```json
-[
-    { $group: { _id: 1, __result: { $sum: "$Age" } } }
-]
-```
-
-
->>>>>>> bfe78eaa
 #### OfType
 
 All forms of [`OfType`]({{< msdnref "system.linq.queryable.oftype" >}}) are supported.
