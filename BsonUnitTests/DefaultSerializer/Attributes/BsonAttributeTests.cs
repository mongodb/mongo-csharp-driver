--- conflicted
+++ resolved
@@ -34,16 +34,11 @@
         public class Test
         {
             [BsonDefaultValue("default1")]
-<<<<<<< HEAD
+
             public string SerializedDefaultValue { get; set; }
             [BsonDefaultValue("default2")]
             [BsonIgnoreIfDefault]
-=======
-            public string SerializedDefaultValue1 { get; set; }
-            [BsonDefaultValue("default2", SerializeDefaultValue = true)]
-            public string SerializedDefaultValue2 { get; set; }
-            [BsonDefaultValue("default3", SerializeDefaultValue = false)]
->>>>>>> 06dd76d7
+
             public string NotSerializedDefaultValue { get; set; }
             public string NoDefaultValue { get; set; }
 
