--- conflicted
+++ resolved
@@ -177,24 +177,7 @@
     .DoesForEach(
         items: GetFiles("./**/MongoDB.Driver.Tests.csproj"),
         action: (BuildConfig buildConfig, Path testProject) =>
-<<<<<<< HEAD
-        {
-            DotNetTest(
-                testProject.FullPath,
-                new DotNetTestSettings {
-                    NoBuild = true,
-                    NoRestore = true,
-                    Configuration = configuration,
-                    Loggers = CreateLoggers(),
-                    ArgumentCustomization = args => args.Append($"-- RunConfiguration.TargetPlatform={buildConfig.TargetPlatform}"),
-                    Framework = buildConfig.Framework,
-                    Filter = "Category=\"AwsMechanism\""
-                }
-            );
-        });
-=======
             RunTests(buildConfig, testProject, filter: "Category=\"AwsMechanism\""));
->>>>>>> 980f22df
 
 Task("TestPlainAuthentication")
     .IsDependentOn("Build")
