--- conflicted
+++ resolved
@@ -279,10 +279,6 @@
             string valueRendered,
             Expression<Func<Person, T>> fieldExpression,
             string fieldRendered)
-<<<<<<< HEAD
-            where T : IComparable<T>
-=======
->>>>>>> ee12544d
         {
             var subject = CreateSubject<BsonDocument>();
             var subjectTyped = CreateSubject<Person>();
@@ -316,21 +312,14 @@
             new object[] { DateTime.MinValue, "ISODate(\"0001-01-01T00:00:00Z\")", Exp(p => p.Birthday), "dob" },
             new object[] { DateTimeOffset.MaxValue, "ISODate(\"9999-12-31T23:59:59.999Z\")", Exp(p => p.DateTimeOffset), nameof(Person.DateTimeOffset) },
             new object[] { ObjectId.Empty, "{ $oid: '000000000000000000000000' }", Exp(p => p.Id), "_id" },
-<<<<<<< HEAD
             new object[] { Guid.Empty, """{ "$binary" : { "base64" : "AAAAAAAAAAAAAAAAAAAAAA==", "subType" : "04" } }""", Exp(p => p.Guid), nameof(Person.Guid) },
             new object[] { null, "null", Exp(p => p.Name), nameof(Person.Name) },
-=======
             new object[] { "Jim", "\"Jim\"", Exp(p => p.FirstName), "fn" }
->>>>>>> ee12544d
         };
 
         [Theory]
         [MemberData(nameof(EqualsUnsupportedTypesTestData))]
-<<<<<<< HEAD
-        public void Equals_should_throw_on_unsupported_type<T>(T value, Expression<Func<Person, T>> fieldExpression) where T : IComparable<T>
-=======
         public void Equals_should_throw_on_unsupported_type<T>(T value, Expression<Func<Person, T>> fieldExpression)
->>>>>>> ee12544d
         {
             var subject = CreateSubject<BsonDocument>();
             Record.Exception(() => subject.Equals("x", value)).Should().BeOfType<InvalidCastException>();
