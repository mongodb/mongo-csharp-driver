--- conflicted
+++ resolved
@@ -171,21 +171,15 @@
             TimeSpan? expireAfter = null;
             TimeSeriesOptions timeSeriesOptions = null;
             ClusteredIndexOptions<BsonDocument> clusteredIndex = null;
-<<<<<<< HEAD
-=======
             ChangeStreamPreAndPostImagesOptions changeStreamPreAndPostImageOptions = null;
->>>>>>> 826d8db1
 
             foreach (var argument in arguments)
             {
                 switch (argument.Name)
                 {
-<<<<<<< HEAD
-=======
                     case "changeStreamPreAndPostImages":
                         changeStreamPreAndPostImageOptions = new ChangeStreamPreAndPostImagesOptions(argument.Value.AsBsonDocument);
                         break;
->>>>>>> 826d8db1
                     case "clusteredIndex":
                         var clusteredIndexSpecification = argument.Value.AsBsonDocument;
                         clusteredIndex = new ClusteredIndexOptions<BsonDocument>
@@ -233,11 +227,7 @@
 
             if (viewOn == null && pipeline == null)
             {
-<<<<<<< HEAD
-                var options = new CreateCollectionOptions<BsonDocument> { ExpireAfter = expireAfter, TimeSeriesOptions = timeSeriesOptions, ClusteredIndex = clusteredIndex };
-=======
                 var options = new CreateCollectionOptions<BsonDocument> { ExpireAfter = expireAfter, TimeSeriesOptions = timeSeriesOptions, ClusteredIndex = clusteredIndex, ChangeStreamPreAndPostImagesOptions = changeStreamPreAndPostImageOptions };
->>>>>>> 826d8db1
                 return new UnifiedCreateCollectionOperation(session, database, name, options);
             }
             if (viewOn != null && expireAfter == null && timeSeriesOptions == null && clusteredIndex == null)
