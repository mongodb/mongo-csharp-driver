--- conflicted
+++ resolved
@@ -841,115 +841,6 @@
         }
     }
 
-<<<<<<< HEAD
-=======
-    public class DateTimeOffsetSerializerTests
-    {
-        public class TestClass
-        {
-            [BsonRepresentation(BsonType.Array)]
-            public DateTimeOffset A { get; set; }
-            [BsonRepresentation(BsonType.Document)]
-            public DateTimeOffset D { get; set; }
-            [BsonRepresentation(BsonType.String)]
-            public DateTimeOffset S { get; set; }
-        }
-
-        // TODO: more DateTimeOffset tests
-
-        [Fact]
-        public void TestSerializeDateTimeOffset()
-        {
-            var value = new DateTimeOffset(new DateTime(2010, 10, 8, 11, 29, 0), TimeSpan.FromHours(-4));
-            var isoDate = value.UtcDateTime.ToString("yyyy-MM-ddTHH:mm:ss.FFFFFFFK", CultureInfo.InvariantCulture);
-            var obj = new TestClass
-            {
-                A = value,
-                D = value,
-                S = value
-            };
-            var json = obj.ToJson(writerSettings: new JsonWriterSettings { OutputMode = JsonOutputMode.Shell });
-            var expected = "{ 'A' : #A, 'D' : #D, 'S' : '#S' }";
-            expected = expected.Replace("#A", string.Format("[NumberLong('{0}'), {1}]", value.DateTime.Ticks, value.Offset.TotalMinutes));
-            expected = expected.Replace("#D",
-                "{ 'DateTime' : ISODate('#D'), 'Ticks' : NumberLong('#T'), 'Offset' : #O }"
-                    .Replace("#D", isoDate)
-                    .Replace("#T", value.DateTime.Ticks.ToString())
-                    .Replace("#O", JsonConvert.ToString(value.Offset.TotalMinutes)));
-            expected = expected.Replace("#S", "2010-10-08T11:29:00-04:00");
-            expected = expected.Replace("'", "\"");
-            Assert.Equal(expected, json);
-
-            var bson = obj.ToBson();
-            var rehydrated = BsonSerializer.Deserialize<TestClass>(bson);
-            Assert.True(bson.SequenceEqual(rehydrated.ToBson()));
-        }
-
-        [Fact]
-        public void Equals_null_should_return_false()
-        {
-            var x = new DateTimeOffsetSerializer(BsonType.Array);
-
-            var result = x.Equals(null);
-
-            result.Should().Be(false);
-        }
-
-        [Fact]
-        public void Equals_object_should_return_false()
-        {
-            var x = new DateTimeOffsetSerializer(BsonType.Array);
-            var y = new object();
-
-            var result = x.Equals(y);
-
-            result.Should().Be(false);
-        }
-
-        [Fact]
-        public void Equals_self_should_return_true()
-        {
-            var x = new DateTimeOffsetSerializer(BsonType.Array);
-
-            var result = x.Equals(x);
-
-            result.Should().Be(true);
-        }
-
-        [Fact]
-        public void Equals_with_equal_fields_should_return_true()
-        {
-            var x = new DateTimeOffsetSerializer(BsonType.Array);
-            var y = new DateTimeOffsetSerializer(BsonType.Array);
-
-            var result = x.Equals(y);
-
-            result.Should().Be(true);
-        }
-
-        [Fact]
-        public void Equals_with_not_equal_field_should_return_false()
-        {
-            var x = new DateTimeOffsetSerializer(BsonType.Array);
-            var y = new DateTimeOffsetSerializer(BsonType.DateTime);
-
-            var result = x.Equals(y);
-
-            result.Should().Be(false);
-        }
-
-        [Fact]
-        public void GetHashCode_should_return_zero()
-        {
-            var x = new DateTimeOffsetSerializer(BsonType.Array);
-
-            var result = x.GetHashCode();
-
-            result.Should().Be(0);
-        }
-    }
-
->>>>>>> f4ee1027
     public class DecimalSerializerTests
     {
         public class TestClass
