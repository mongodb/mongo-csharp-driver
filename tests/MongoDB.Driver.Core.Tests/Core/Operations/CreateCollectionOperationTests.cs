/* Copyright 2013-present MongoDB Inc.
*
* Licensed under the Apache License, Version 2.0 (the "License");
* you may not use this file except in compliance with the License.
* You may obtain a copy of the License at
*
* http://www.apache.org/licenses/LICENSE-2.0
*
* Unless required by applicable law or agreed to in writing, software
* distributed under the License is distributed on an "AS IS" BASIS,
* WITHOUT WARRANTIES OR CONDITIONS OF ANY KIND, either express or implied.
* See the License for the specific language governing permissions and
* limitations under the License.
*/

using System;
using System.Linq;
using System.Threading;
using FluentAssertions;
using MongoDB.Bson;
using MongoDB.Bson.TestHelpers.XunitExtensions;
using MongoDB.Driver.Core.Bindings;
using MongoDB.Driver.Core.Clusters;
using MongoDB.Driver.Core.TestHelpers.XunitExtensions;
using MongoDB.Driver.Core.Tests.Core.Operations;
using Xunit;

namespace MongoDB.Driver.Core.Operations
{
    public class CreateCollectionOperationTests : OperationTestBase
    {
        // test methods
        [Theory]
        [ParameterAttributeData]
        public void AutoIndexId_get_and_set_should_work(
            [Values(null, false, true)]
            bool? value)
        {
            var subject = new CreateCollectionOperation(_collectionNamespace, _messageEncoderSettings);

#pragma warning disable 618
            subject.AutoIndexId = value;
            var result = subject.AutoIndexId;
#pragma warning restore

            result.Should().Be(value);
        }

        [Theory]
        [ParameterAttributeData]
        public void Capped_get_and_set_should_work(
            [Values(null, false, true)]
            bool? value)
        {
            var subject = new CreateCollectionOperation(_collectionNamespace, _messageEncoderSettings);

            subject.Capped = value;
            var result = subject.Capped;

            result.Should().Be(value);
        }

        [Theory]
        [ParameterAttributeData]
        public void Collation_get_and_set_should_work(
            [Values(null, "en_US", "fr_CA")]
            string locale)
        {
            var subject = new CreateCollectionOperation(_collectionNamespace, _messageEncoderSettings);
            var value = locale == null ? null : new Collation(locale);

            subject.Collation = value;
            var result = subject.Collation;

            result.Should().BeSameAs(value);
        }

        [Fact]
        public void constructor_should_initialize_subject()
        {
            var subject = new CreateCollectionOperation(_collectionNamespace, _messageEncoderSettings);

            subject.CollectionNamespace.Should().BeSameAs(_collectionNamespace);
            subject.MessageEncoderSettings.Should().BeSameAs(_messageEncoderSettings);

#pragma warning disable 618
            subject.AutoIndexId.Should().NotHaveValue();
#pragma warning restore
            subject.Capped.Should().NotHaveValue();
<<<<<<< HEAD
=======
            subject.ChangeStreamPreAndPostImages.Should().BeNull();
>>>>>>> 826d8db1
            subject.ClusteredIndex.Should().BeNull();
            subject.Collation.Should().BeNull();
            subject.EncryptedFields.Should().BeNull();
            subject.IndexOptionDefaults.Should().BeNull();
            subject.MaxDocuments.Should().NotHaveValue();
            subject.MaxSize.Should().NotHaveValue();
            subject.NoPadding.Should().NotHaveValue();
            subject.StorageEngine.Should().BeNull();
            subject.UsePowerOf2Sizes.Should().NotHaveValue();
            subject.ValidationAction.Should().BeNull();
            subject.ValidationLevel.Should().BeNull();
            subject.Validator.Should().BeNull();
            subject.WriteConcern.Should().BeNull();
        }

        [Fact]
        public void constructor_should_throw_when_collectionNamespace_is_null()
        {
            var exception = Record.Exception(() => { new CreateCollectionOperation(null, _messageEncoderSettings); });

            var argumentNullException = exception.Should().BeOfType<ArgumentNullException>().Subject;
            argumentNullException.ParamName.Should().Be("collectionNamespace");
        }

        [Fact]
        public void CreateCommand_should_return_expected_result()
        {
            var subject = new CreateCollectionOperation(_collectionNamespace, _messageEncoderSettings);
            var session = OperationTestHelper.CreateSession();

            var result = subject.CreateCommand(session);

            var expectedResult = new BsonDocument
            {
                { "create", _collectionNamespace.CollectionName }
            };
            result.Should().Be(expectedResult);
        }

        [Theory]
        [ParameterAttributeData]
        public void CreateCommand_should_return_expected_result_when_AutoIndexId_is_set(
            [Values(null, false, true)]
            bool? autoIndexId)
        {
#pragma warning disable 618
            var subject = new CreateCollectionOperation(_collectionNamespace, _messageEncoderSettings)
            {
                AutoIndexId = autoIndexId
            };
#pragma warning restore
            var session = OperationTestHelper.CreateSession();

            var result = subject.CreateCommand(session);

            var expectedResult = new BsonDocument
            {
                { "create", _collectionNamespace.CollectionName },
                { "autoIndexId", () => autoIndexId.Value, autoIndexId != null }
            };
            result.Should().Be(expectedResult);
        }

        [Theory]
        [ParameterAttributeData]
        public void CreateCommand_should_return_expected_result_when_Capped_is_set(
            [Values(null, false, true)]
            bool? capped)
        {
            var subject = new CreateCollectionOperation(_collectionNamespace, _messageEncoderSettings)
            {
                Capped = capped
            };
            var session = OperationTestHelper.CreateSession();

            var result = subject.CreateCommand(session);

            var expectedResult = new BsonDocument
            {
                { "create", _collectionNamespace.CollectionName },
                { "capped", () => capped.Value, capped != null }
            };
            result.Should().Be(expectedResult);
        }

        [Fact]
        public void CreateCommand_should_return_expected_result_when_ChangeStreamsPreAndPost_is_set()
        {
            var subject = new CreateCollectionOperation(_collectionNamespace, _messageEncoderSettings)
            {
                ChangeStreamPreAndPostImages = new BsonDocument()
                {
                    { "key", "value" }
                }
            };

            var session = OperationTestHelper.CreateSession();

            var result = subject.CreateCommand(session);

            var expectedResult = new BsonDocument
            {
                { "create", _collectionNamespace.CollectionName },
                { "changeStreamPreAndPostImages", new BsonDocument() { { "key", "value" } } }
            };
            result.Should().Be(expectedResult);
        }

        [Theory]
        [ParameterAttributeData]
        public void CreateCommand_should_return_expected_result_when_ClusteredIndex_is_set(
            [Values(null, "{ key : { _id : 1 }, unique : true }", "{ key : { _id : 1 }, unique : true, name: 'clustered index name' }")]
            string clusteredIndex)
        {
            var subject = new CreateCollectionOperation(_collectionNamespace, _messageEncoderSettings)
            {
                ClusteredIndex = clusteredIndex != null ? BsonDocument.Parse(clusteredIndex) : null
            };
            var session = OperationTestHelper.CreateSession();

            var result = subject.CreateCommand(session);

            var expectedResult = new BsonDocument
            {
                { "create", _collectionNamespace.CollectionName },
                { "clusteredIndex", () => BsonDocument.Parse(clusteredIndex), clusteredIndex != null }
            };
            result.Should().Be(expectedResult);
        }

        [Theory]
        [ParameterAttributeData]
        public void CreateCommand_should_return_expected_result_when_ClusteredIndex_is_set(
            [Values(null, "{ key : { _id : 1 }, unique : true }", "{ key : { _id : 1 }, unique : true, name: 'clustered index name' }")]
            string clusteredIndex)
        {
            var subject = new CreateCollectionOperation(_collectionNamespace, _messageEncoderSettings)
            {
                ClusteredIndex = clusteredIndex != null ? BsonDocument.Parse(clusteredIndex) : null
            };
            var session = OperationTestHelper.CreateSession();

            var result = subject.CreateCommand(session);

            var expectedResult = new BsonDocument
            {
                { "create", _collectionNamespace.CollectionName },
                { "clusteredIndex", () => BsonDocument.Parse(clusteredIndex), clusteredIndex != null }
            };
            result.Should().Be(expectedResult);
        }

        [Theory]
        [ParameterAttributeData]
        public void CreateCommand_should_return_expected_result_when_Collation_is_set(
            [Values(null, "en_US", "fr_CA")]
            string locale)
        {
            var collation = locale == null ? null : new Collation(locale);
            var subject = new CreateCollectionOperation(_collectionNamespace, _messageEncoderSettings)
            {
                Collation = collation
            };
            var session = OperationTestHelper.CreateSession();

            var result = subject.CreateCommand(session);

            var expectedResult = new BsonDocument
            {
                { "create", _collectionNamespace.CollectionName },
                { "collation", () => collation.ToBsonDocument(), collation != null }
            };
            result.Should().Be(expectedResult);
        }

        [Theory]
        [ParameterAttributeData]
        public void CreateCommand_should_return_expected_result_when_IndexOptionDefaults_is_set(
            [Values(null, "{ x : 1 }", "{ x : 2 }")]
            string indexOptionDefaultsString)
        {
            var indexOptionDefaults = indexOptionDefaultsString == null ? null : BsonDocument.Parse(indexOptionDefaultsString);
            var subject = new CreateCollectionOperation(_collectionNamespace, _messageEncoderSettings)
            {
                IndexOptionDefaults = indexOptionDefaults
            };
            var session = OperationTestHelper.CreateSession();

            var result = subject.CreateCommand(session);

            var expectedResult = new BsonDocument
            {
                { "create", _collectionNamespace.CollectionName },
                { "indexOptionDefaults", () => indexOptionDefaults, indexOptionDefaults != null }
            };
            result.Should().Be(expectedResult);
        }

        [Theory]
        [ParameterAttributeData]
        public void CreateCommand_should_return_expected_result_when_MaxDocuments_is_set(
            [Values(null, 1L, 2L)]
            long? maxDocuments)
        {
            var subject = new CreateCollectionOperation(_collectionNamespace, _messageEncoderSettings)
            {
                MaxDocuments = maxDocuments
            };
            var session = OperationTestHelper.CreateSession();

            var result = subject.CreateCommand(session);

            var expectedResult = new BsonDocument
            {
                { "create", _collectionNamespace.CollectionName },
                { "max", () => maxDocuments.Value, maxDocuments != null }
            };
            result.Should().Be(expectedResult);
        }

        [Theory]
        [ParameterAttributeData]
        public void CreateCommand_should_return_expected_result_when_MaxSize_is_set(
            [Values(null, 1L, 2L)]
            long? maxSize)
        {
            var subject = new CreateCollectionOperation(_collectionNamespace, _messageEncoderSettings)
            {
                MaxSize = maxSize
            };
            var session = OperationTestHelper.CreateSession();

            var result = subject.CreateCommand(session);

            var expectedResult = new BsonDocument
            {
                { "create", _collectionNamespace.CollectionName },
                { "size", () => maxSize.Value, maxSize != null }
            };
            result.Should().Be(expectedResult);
        }

        [Theory]
        [ParameterAttributeData]
        public void CreateCommand_should_return_expected_result_when_NoPadding_is_set(
            [Values(null, false, true)]
            bool? noPadding)
        {
            var subject = new CreateCollectionOperation(_collectionNamespace, _messageEncoderSettings)
            {
                NoPadding = noPadding
            };
            var session = OperationTestHelper.CreateSession();

            var result = subject.CreateCommand(session);

            var expectedResult = new BsonDocument
            {
                { "create", _collectionNamespace.CollectionName },
                { "flags", () => noPadding.Value ? 2 : 0, noPadding != null }
            };
            result.Should().Be(expectedResult);
        }

        [Theory]
        [ParameterAttributeData]
        public void CreateCommand_should_return_expected_result_when_StorageEngine_is_set(
            [Values(null, "{ x : 1 }", "{ x : 2 }")]
            string storageEngineString)
        {
            var storageEngine = storageEngineString == null ? null : BsonDocument.Parse(storageEngineString);
            var subject = new CreateCollectionOperation(_collectionNamespace, _messageEncoderSettings)
            {
                StorageEngine = storageEngine
            };
            var session = OperationTestHelper.CreateSession();

            var result = subject.CreateCommand(session);

            var expectedResult = new BsonDocument
            {
                { "create", _collectionNamespace.CollectionName },
                { "storageEngine", storageEngine, storageEngineString != null }
            };
            result.Should().Be(expectedResult);
        }

        [Theory]
        [ParameterAttributeData]
        public void CreateCommand_should_return_expected_result_when_UsePowerOf2Sizes_is_set(
            [Values(null, false, true)]
            bool? usePowerOf2Sizes)
        {
            var subject = new CreateCollectionOperation(_collectionNamespace, _messageEncoderSettings)
            {
                UsePowerOf2Sizes = usePowerOf2Sizes
            };
            var session = OperationTestHelper.CreateSession();

            var result = subject.CreateCommand(session);

            var expectedResult = new BsonDocument
            {
                { "create", _collectionNamespace.CollectionName },
                { "flags", () => usePowerOf2Sizes.Value ? 1 : 0, usePowerOf2Sizes != null }
            };
            result.Should().Be(expectedResult);
        }

        [Theory]
        [ParameterAttributeData]
        public void CreateCommand_should_return_expected_result_when_ValidationAction_is_set(
            [Values(null, DocumentValidationAction.Error, DocumentValidationAction.Warn)]
            DocumentValidationAction? validationAction)
        {
            var subject = new CreateCollectionOperation(_collectionNamespace, _messageEncoderSettings)
            {
                ValidationAction = validationAction
            };
            var session = OperationTestHelper.CreateSession();

            var result = subject.CreateCommand(session);

            var expectedResult = new BsonDocument
            {
                { "create", _collectionNamespace.CollectionName },
                { "validationAction", () => validationAction.ToString().ToLowerInvariant(), validationAction != null }
            };
            result.Should().Be(expectedResult);
        }

        [Theory]
        [ParameterAttributeData]
        public void CreateCommand_should_return_expected_result_when_ValidationLevel_is_set(
            [Values(null, DocumentValidationLevel.Moderate, DocumentValidationLevel.Off)]
            DocumentValidationLevel? validationLevel)
        {
            var subject = new CreateCollectionOperation(_collectionNamespace, _messageEncoderSettings)
            {
                ValidationLevel = validationLevel
            };
            var session = OperationTestHelper.CreateSession();

            var result = subject.CreateCommand(session);

            var expectedResult = new BsonDocument
            {
                { "create", _collectionNamespace.CollectionName },
                { "validationLevel", () => validationLevel.ToString().ToLowerInvariant(), validationLevel != null }
            };
            result.Should().Be(expectedResult);
        }

        [Theory]
        [ParameterAttributeData]
        public void CreateCommand_should_return_expected_result_when_Validator_is_set(
            [Values(null, "{ x : 1 }", "{ x : 2 }")]
            string validatorString)
        {
            var validator = validatorString == null ? null : BsonDocument.Parse(validatorString);
            var subject = new CreateCollectionOperation(_collectionNamespace, _messageEncoderSettings)
            {
                Validator = validator
            };
            var session = OperationTestHelper.CreateSession();

            var result = subject.CreateCommand(session);

            var expectedResult = new BsonDocument
            {
                { "create", _collectionNamespace.CollectionName },
                { "validator", validator, validator != null }
            };
            result.Should().Be(expectedResult);
        }

        [Theory]
        [ParameterAttributeData]
        public void CreateCommand_should_return_expected_result_when_WriteConcern_is_set(
            [Values(null, 1, 2)]
            int? w)
        {
            var writeConcern = w.HasValue ? new WriteConcern(w.Value) : null;
            var subject = new CreateCollectionOperation(_collectionNamespace, _messageEncoderSettings)
            {
                WriteConcern = writeConcern
            };
            var session = OperationTestHelper.CreateSession();

            var result = subject.CreateCommand(session);

            var expectedResult = new BsonDocument
            {
                { "create", _collectionNamespace.CollectionName },
                { "writeConcern", () => writeConcern.ToBsonDocument(), writeConcern != null }
            };
            result.Should().Be(expectedResult);
        }

        [Fact]
        public void CreateEncryptedCreateCollectionOperationIfConfigured_should_return_expected_result_when_EncryptedFields_is_null()
        {
            var subject = CreateCollectionOperation.CreateEncryptedCreateCollectionOperationIfConfigured(_collectionNamespace, encryptedFields: null, _messageEncoderSettings, null);
            var session = OperationTestHelper.CreateSession();

            var s = subject.Should().BeOfType<CreateCollectionOperation>().Subject;

            var command = s.CreateCommand(session);

            var expectedResult = new BsonDocument
            {
                { "create", _collectionNamespace.CollectionName },
            };
            command.Should().Be(expectedResult);
        }

        [Theory]
        [InlineData(new[] { "'escCollection' : 'escCollectionName'", "escCollectionName" }, new[] { "'eccCollection' : 'eccCollectionName'", "eccCollectionName" }, new[] { "'ecocCollection' : 'ecocCollectionName'", "ecocCollectionName" })]
        [InlineData(new[] { null, "esc" }, new[] { null, "ecc" }, new[] { null, "ecoc" })]
        public void CreateEncryptedCreateCollectionOperationIfConfigured_should_return_expected_result_when_EncryptedFields_is_set(string[] escCollectionStrElement, string[] eccCollectionStrElement, string[] ecocCollectionStrElement)
        {
            var encryptedFields = BsonDocument.Parse($@"
            {{
                {GetFirstElementWithCommaOrEmpty(escCollectionStrElement)}
                {GetFirstElementWithCommaOrEmpty(eccCollectionStrElement)}
                {GetFirstElementWithCommaOrEmpty(ecocCollectionStrElement)}
                ""fields"" :
                [{{
                    ""path"" : ""firstName"",
                    ""keyId"" : {{ ""$binary"" : {{ ""subType"" : ""04"", ""base64"" : ""AAAAAAAAAAAAAAAAAAAAAA=="" }} }},
                    ""bsonType"" : ""string"",
                    ""queries"" : {{ ""queryType"" : ""equality"" }}
                }},
                {{
                    ""path"" : ""ssn"",
                    ""keyId"" : {{ ""$binary"" : {{ ""subType"" : ""04"", ""base64"": ""BBBBBBBBBBBBBBBBBBBBBB=="" }} }},
                    ""bsonType"" : ""string""
                }}]
            }}");

            var subject = CreateCollectionOperation.CreateEncryptedCreateCollectionOperationIfConfigured(_collectionNamespace, encryptedFields, _messageEncoderSettings, null);
            var session = OperationTestHelper.CreateSession();

            var operations = ((CompositeWriteOperation<BsonDocument>)subject)._operations<BsonDocument>();

            // esc
            AssertCreateCollectionCommand(
                operations[0],
                new CollectionNamespace(_collectionNamespace.DatabaseNamespace.DatabaseName, GetExpectedCollectionName(escCollectionStrElement)),
                encryptedFields: null,
                isMainOperation: false);
            // ecc
            AssertCreateCollectionCommand(
                operations[1],
                new CollectionNamespace(_collectionNamespace.DatabaseNamespace.DatabaseName, GetExpectedCollectionName(eccCollectionStrElement)),
                encryptedFields: null,
                isMainOperation: false);
            // eco
            AssertCreateCollectionCommand(
                operations[2],
                new CollectionNamespace(_collectionNamespace.DatabaseNamespace.DatabaseName, GetExpectedCollectionName(ecocCollectionStrElement)),
                encryptedFields: null,
                isMainOperation: false);
            // main
            AssertCreateCollectionCommand(
                operations[3],
                _collectionNamespace,
                encryptedFields,
                isMainOperation: true,
                withClusteredIndex: false);
            // __safeContent__
            AssertIndex(operations[4], _collectionNamespace, index: new BsonDocument("__safeContent__", 1));

            void AssertCreateCollectionCommand((IWriteOperation<BsonDocument> Operation, bool IsMainOperation) operationInfo, CollectionNamespace collectionNamespace, BsonDocument encryptedFields, bool isMainOperation, bool withClusteredIndex = true)
            {
                var expectedResult = new BsonDocument
                {
                    { "create", collectionNamespace.CollectionName },
                    { "encryptedFields", encryptedFields, encryptedFields != null },
                    { "clusteredIndex", new BsonDocument { { "key" , new BsonDocument("_id", 1 ) }, { "unique", true } }, withClusteredIndex }
                };
                AssertCommand(operationInfo, isMainOperation, expectedResult);
            }

            void AssertIndex((IWriteOperation<BsonDocument> Operation, bool IsMainOperation) operationInfo, CollectionNamespace collectionNamespace, BsonDocument index)
            {
                var expectedResult = new BsonDocument
                {
                    { "createIndexes", collectionNamespace.CollectionName },
                    {
                        "indexes",
                        BsonArray.Create(new [] { new BsonDocument { { "key", index }, { "name", IndexNameHelper.GetIndexName(index) } } })
                    }
                };
                AssertCommand(operationInfo, isMainOperation: false, expectedResult);
            }

            void AssertCommand((IWriteOperation<BsonDocument> Operation, bool IsMainOperation) operationInfo, bool isMainOperation, BsonDocument expectedResult)
            {
                operationInfo.IsMainOperation.Should().Be(isMainOperation);
                var operation = operationInfo.Operation;

                var result = operation switch
                {
                    CreateCollectionOperation createCollectionOperation => createCollectionOperation.CreateCommand(session),
                    CreateIndexesOperation createIndexesOperation => createIndexesOperation.CreateCommand(session, OperationTestHelper.CreateConnectionDescription()),
                    _ => throw new Exception($"Unexpected operation {operation}."),
                };
                result.Should().Be(expectedResult);
            }

            string GetFirstElementWithCommaOrEmpty(string[] array) => array.First() != null ? $"{array.First()}," : string.Empty;

            string GetExpectedCollectionName(string[] array)
            {
                var first = array.First();
                var last = array.Last();
                if (first != null)
                {
                    return last;
                }
                else
                {
                    return $"enxcol_.{_collectionNamespace.CollectionName}.{last}";
                }
            }
        }

        [SkippableTheory]
        [ParameterAttributeData]
        public void Execute_should_create_collection(
            [Values(false, true)]
            bool async)
        {
            RequireServer.Check();
            DropCollection();
            var subject = new CreateCollectionOperation(_collectionNamespace, _messageEncoderSettings);

            BsonDocument info;
            using (var binding = CreateReadWriteBinding())
            {
                ExecuteOperation(subject, binding, async);
                info = GetCollectionInfo(binding);
            }

            info["name"].AsString.Should().Be(_collectionNamespace.CollectionName);
        }

        [SkippableTheory]
        [ParameterAttributeData]
        public void Execute_should_create_collection_when_AutoIndexId_is_set(
            [Values(false, true)]
            bool autoIndexId,
            [Values(false, true)]
            bool async)
        {
            RequireServer.Check().VersionLessThan("3.7.0");
            DropCollection();
#pragma warning disable 618
            var subject = new CreateCollectionOperation(_collectionNamespace, _messageEncoderSettings)
            {
                AutoIndexId = autoIndexId
            };
#pragma warning restore

            BsonDocument info;
            using (var binding = CreateReadWriteBinding())
            {
                ExecuteOperation(subject, binding, async);
                info = GetCollectionInfo(binding);
            }

            info["options"]["autoIndexId"].ToBoolean().Should().Be(autoIndexId);
        }

        [SkippableTheory]
        [ParameterAttributeData]
        public void Execute_should_create_collection_when_Capped_is_set(
            [Values(false, true)]
            bool capped,
            [Values(false, true)]
            bool async)
        {
            RequireServer.Check();
            DropCollection();
            var maxSize = capped ? 10000L : (long?)null;
            var subject = new CreateCollectionOperation(_collectionNamespace, _messageEncoderSettings)
            {
                Capped = capped,
                MaxSize = maxSize
            };

            BsonDocument info;
            using (var binding = CreateReadWriteBinding())
            {
                ExecuteOperation(subject, binding, async);
                info = GetCollectionInfo(binding);
            }

            // in older versions of the server options might not be present if capped is false
            if (capped || info.Contains("options"))
            {
                info["options"].AsBsonDocument.GetValue("capped", false).ToBoolean().Should().Be(capped);
            }
        }

        [SkippableTheory]
        [ParameterAttributeData]
        public void Execute_should_create_collection_when_Collation_is_set(
            [Values(false, true)]
            bool async)
        {
            RequireServer.Check();
            DropCollection();
            var subject = new CreateCollectionOperation(_collectionNamespace, _messageEncoderSettings)
            {
                Collation = new Collation("en_US")
            };

            BsonDocument info;
            using (var binding = CreateReadWriteBinding())
            {
                ExecuteOperation(subject, binding, async);
                info = GetCollectionInfo(binding);
            }

            info["options"]["collation"]["locale"].AsString.Should().Be("en_US");
        }

        [SkippableTheory]
        [ParameterAttributeData]
        public void Execute_should_create_collection_when_IndexOptionDefaults_is_set(
            [Values(false, true)]
            bool async)
        {
            RequireServer.Check().ClusterTypes(ClusterType.Standalone, ClusterType.ReplicaSet);
            DropCollection();
            var storageEngine = CoreTestConfiguration.StorageEngine;
            var indexOptionDefaults = new BsonDocument
            {
                {  "storageEngine", new BsonDocument(storageEngine, new BsonDocument()) }
            };
            var subject = new CreateCollectionOperation(_collectionNamespace, _messageEncoderSettings)
            {
                IndexOptionDefaults = indexOptionDefaults
            };

            BsonDocument info;
            using (var binding = CreateReadWriteBinding())
            {
                ExecuteOperation(subject, binding, async);
                info = GetCollectionInfo(binding);
            }

            info["options"]["indexOptionDefaults"].Should().Be(indexOptionDefaults);
        }

        [SkippableTheory]
        [ParameterAttributeData]
        public void Execute_should_create_collection_when_MaxDocuments_is_set(
            [Values(1L, 2L)]
            long maxDocuments,
            [Values(false, true)]
            bool async)
        {
            RequireServer.Check();
            DropCollection();
            var subject = new CreateCollectionOperation(_collectionNamespace, _messageEncoderSettings)
            {
                Capped = true,
                MaxSize = 10000L,
                MaxDocuments = maxDocuments
            };

            BsonDocument info;
            using (var binding = CreateReadWriteBinding())
            {
                ExecuteOperation(subject, binding, async);
                info = GetCollectionInfo(binding);
            }

            info["options"]["max"].ToInt64().Should().Be(maxDocuments);
        }

        [SkippableTheory]
        [ParameterAttributeData]
        public void Execute_should_create_collection_when_MaxSize_is_set(
            [Values(10000L, 20000L)]
            long maxSize,
            [Values(false, true)]
            bool async)
        {
            RequireServer.Check();
            DropCollection();
            var subject = new CreateCollectionOperation(_collectionNamespace, _messageEncoderSettings)
            {
                Capped = true,
                MaxSize = maxSize
            };

            BsonDocument info;
            using (var binding = CreateReadWriteBinding())
            {
                ExecuteOperation(subject, binding, async);
                info = GetCollectionInfo(binding);
            }

            info["options"]["size"].ToInt64().Should().BeGreaterOrEqualTo(maxSize); // server rounds maxSize up
        }

        [SkippableTheory]
        [ParameterAttributeData]
        public void Execute_should_create_collection_when_NoPadding_is_set(
            [Values(false, true)]
            bool noPadding,
            [Values(false, true)]
            bool async)
        {
            RequireServer.Check().ClusterTypes(ClusterType.Standalone, ClusterType.ReplicaSet).StorageEngine("mmapv1");
            DropCollection();
            var subject = new CreateCollectionOperation(_collectionNamespace, _messageEncoderSettings)
            {
                NoPadding = noPadding
            };

            BsonDocument info;
            using (var binding = CreateReadWriteBinding())
            {
                ExecuteOperation(subject, binding, async);
                info = GetCollectionInfo(binding);
            }

            info["options"]["flags"].Should().Be(noPadding ? 2 : 0);
        }

        [SkippableTheory]
        [ParameterAttributeData]
        public void Execute_should_create_collection_when_StorageEngine_is_set(
            [Values("abc", "def")]
            string metadata,
            [Values(false, true)]
            bool async)
        {
            RequireServer.Check().StorageEngine("wiredTiger");
            DropCollection();
            var storageEngine = new BsonDocument
            {
                { "wiredTiger", new BsonDocument("configString", "app_metadata=" + metadata) }
            };
            var subject = new CreateCollectionOperation(_collectionNamespace, _messageEncoderSettings)
            {
                StorageEngine = storageEngine
            };

            BsonDocument info;
            using (var binding = CreateReadWriteBinding())
            {
                ExecuteOperation(subject, binding, async);
                info = GetCollectionInfo(binding);
            }

            info["options"]["storageEngine"].Should().Be(storageEngine);
        }

        [SkippableTheory]
        [ParameterAttributeData]
        public void Execute_should_create_collection_when_UsePowerOf2Sizes_is_set(
            [Values(false, true)]
            bool usePowerOf2Sizes,
            [Values(false, true)]
            bool async)
        {
            RequireServer.Check().ClusterTypes(ClusterType.Standalone, ClusterType.ReplicaSet).StorageEngine("mmapv1");
            DropCollection();
            var subject = new CreateCollectionOperation(_collectionNamespace, _messageEncoderSettings)
            {
                UsePowerOf2Sizes = usePowerOf2Sizes
            };

            BsonDocument info;
            using (var binding = CreateReadWriteBinding())
            {
                ExecuteOperation(subject, binding, async);
                info = GetCollectionInfo(binding);
            }

            info["options"]["flags"].Should().Be(usePowerOf2Sizes ? 1 : 0);
        }

        [SkippableTheory]
        [ParameterAttributeData]
        public void Execute_should_create_collection_when_Validator_is_set(
            [Values(false, true)]
            bool async)
        {
            RequireServer.Check();
            DropCollection();
            var validator = new BsonDocument("_id", new BsonDocument("$exists", true));
            var subject = new CreateCollectionOperation(_collectionNamespace, _messageEncoderSettings)
            {
                Validator = validator,
                ValidationLevel = DocumentValidationLevel.Strict,
                ValidationAction = DocumentValidationAction.Error
            };

            BsonDocument info;
            using (var binding = CreateReadWriteBinding())
            {
                ExecuteOperation(subject, binding, async);
                info = GetCollectionInfo(binding);
            }

            info["options"]["validator"].Should().Be(validator);
            info["options"]["validationLevel"].AsString.Should().Be("strict");
            info["options"]["validationAction"].AsString.Should().Be("error");
        }

        [SkippableTheory]
        [ParameterAttributeData]
        public void Execute_should_throw_when_a_write_concern_error_occurs(
            [Values(false, true)]
            bool async)
        {
            RequireServer.Check().ClusterType(ClusterType.ReplicaSet);
            DropCollection();
            var subject = new CreateCollectionOperation(_collectionNamespace, _messageEncoderSettings)
            {
                WriteConcern = new WriteConcern(9)
            };

            var exception = Record.Exception(() =>
            {
                using (var binding = CreateReadWriteBinding())
                {
                    ExecuteOperation(subject, binding, false);
                }
            });

            exception.Should().BeOfType<MongoWriteConcernException>();
        }

        [SkippableTheory]
        [ParameterAttributeData]
        public void Execute_should_send_session_id_when_supported(
            [Values(false, true)] bool async)
        {
            RequireServer.Check();
            DropCollection();
            var subject = new CreateCollectionOperation(_collectionNamespace, _messageEncoderSettings);

            VerifySessionIdWasSentWhenSupported(subject, "create", async);
        }

        [Theory]
        [ParameterAttributeData]
        public void IndexOptionDefaults_get_and_set_should_work(
            [Values(null, "{ x : 1 }", "{ x : 2 }")]
            string valueString)
        {
            var subject = new CreateCollectionOperation(_collectionNamespace, _messageEncoderSettings);
            var value = valueString == null ? null : BsonDocument.Parse(valueString);

            subject.IndexOptionDefaults = value;
            var result = subject.IndexOptionDefaults;

            result.Should().BeSameAs(value);
        }

        [Theory]
        [ParameterAttributeData]
        public void MaxDocuments_get_and_set_should_work(
            [Values(null, 1L, 2L)]
            long? value)
        {
            var subject = new CreateCollectionOperation(_collectionNamespace, _messageEncoderSettings);

            subject.MaxDocuments = value;
            var result = subject.MaxDocuments;

            result.Should().Be(value);
        }

        [Theory]
        [ParameterAttributeData]
        public void MaxDocuments_set_should_throw_when_value_is_invalid(
            [Values(-1, 0)]
            long maxDocuments)
        {
            var subject = new CreateCollectionOperation(_collectionNamespace, _messageEncoderSettings);

            var exception = Record.Exception(() => { subject.MaxDocuments = maxDocuments; });

            var argumentOutOfRangeException = exception.Should().BeOfType<ArgumentOutOfRangeException>().Subject;
            argumentOutOfRangeException.ParamName.Should().Be("value");
        }

        [Theory]
        [ParameterAttributeData]
        public void MaxSize_get_and_set_should_work(
            [Values(null, 1L, 2L)]
            long? value)
        {
            var subject = new CreateCollectionOperation(_collectionNamespace, _messageEncoderSettings);

            subject.MaxSize = value;
            var result = subject.MaxSize;

            result.Should().Be(value);
        }

        [Theory]
        [ParameterAttributeData]
        public void MaxSize_set_should_throw_when_value_is_invalid(
            [Values(-1, 0)]
            long maxSize)
        {
            var subject = new CreateCollectionOperation(_collectionNamespace, _messageEncoderSettings);

            var exception = Record.Exception(() => { subject.MaxSize = maxSize; });

            var argumentOutOfRangeException = exception.Should().BeOfType<ArgumentOutOfRangeException>().Subject;
            argumentOutOfRangeException.ParamName.Should().Be("value");
        }

        [Theory]
        [ParameterAttributeData]
        public void NoPadding_get_and_set_should_work(
            [Values(null, false, true)]
            bool? value)
        {
            var subject = new CreateCollectionOperation(_collectionNamespace, _messageEncoderSettings);

            subject.NoPadding = value;
            var result = subject.NoPadding;

            result.Should().Be(value);
        }

        [Theory]
        [ParameterAttributeData]
        public void StorageEngine_get_and_set_should_work(
            [Values(null, "{ x : 1 }", "{ x : 2 }")]
            string valueString)
        {
            var subject = new CreateCollectionOperation(_collectionNamespace, _messageEncoderSettings);
            var value = valueString == null ? null : BsonDocument.Parse(valueString);

            subject.StorageEngine = value;
            var result = subject.StorageEngine;

            result.Should().BeSameAs(value);
        }

        [Theory]
        [ParameterAttributeData]
        public void UsePowerOf2Sizes_get_and_set_should_work(
            [Values(null, false, true)]
            bool? value)
        {
            var subject = new CreateCollectionOperation(_collectionNamespace, _messageEncoderSettings);

            subject.UsePowerOf2Sizes = value;
            var result = subject.UsePowerOf2Sizes;

            result.Should().Be(value);
        }

        [Theory]
        [ParameterAttributeData]
        public void ValidationAction_get_and_set_should_work(
            [Values(null, DocumentValidationAction.Error, DocumentValidationAction.Warn)]
            DocumentValidationAction? value)
        {
            var subject = new CreateCollectionOperation(_collectionNamespace, _messageEncoderSettings);

            subject.ValidationAction = value;
            var result = subject.ValidationAction;

            result.Should().Be(value);
        }

        [Theory]
        [ParameterAttributeData]
        public void ValidationLevel_get_and_set_should_work(
            [Values(null, DocumentValidationLevel.Moderate, DocumentValidationLevel.Off)]
            DocumentValidationLevel? value)
        {
            var subject = new CreateCollectionOperation(_collectionNamespace, _messageEncoderSettings);

            subject.ValidationLevel = value;
            var result = subject.ValidationLevel;

            result.Should().Be(value);
        }

        [Theory]
        [ParameterAttributeData]
        public void Validator_get_and_set_should_work(
            [Values(null, "{ x : 1 }", "{ x : 2 }")]
            string valueString)
        {
            var subject = new CreateCollectionOperation(_collectionNamespace, _messageEncoderSettings);
            var value = valueString == null ? null : BsonDocument.Parse(valueString);

            subject.Validator = value;
            var result = subject.Validator;

            result.Should().BeSameAs(value);
        }

        [Theory]
        [ParameterAttributeData]
        public void WriteConcern_get_and_set_should_work(
            [Values(null, 1, 2)]
            int? w)
        {
            var subject = new CreateCollectionOperation(_collectionNamespace, _messageEncoderSettings);
            var value = w.HasValue ? new WriteConcern(w.Value) : null;

            subject.WriteConcern = value;
            var result = subject.WriteConcern;

            result.Should().BeSameAs(value);
        }

        // helper methods
        private BsonDocument ExecuteOperation(CreateCollectionOperation subject, IWriteBinding binding, bool async)
        {
            if (async)
            {
                return subject.ExecuteAsync(binding, CancellationToken.None).GetAwaiter().GetResult();
            }
            else
            {
                return subject.Execute(binding, CancellationToken.None);
            }
        }

        private BsonDocument GetCollectionInfo(IReadBinding binding)
        {
            var listCollectionsOperation = new ListCollectionsOperation(_collectionNamespace.DatabaseNamespace, _messageEncoderSettings)
            {
                Filter = new BsonDocument("name", _collectionNamespace.CollectionName)
            };
            return listCollectionsOperation.Execute(binding, CancellationToken.None).Single();
        }
    }
}<|MERGE_RESOLUTION|>--- conflicted
+++ resolved
@@ -87,10 +87,7 @@
             subject.AutoIndexId.Should().NotHaveValue();
 #pragma warning restore
             subject.Capped.Should().NotHaveValue();
-<<<<<<< HEAD
-=======
             subject.ChangeStreamPreAndPostImages.Should().BeNull();
->>>>>>> 826d8db1
             subject.ClusteredIndex.Should().BeNull();
             subject.Collation.Should().BeNull();
             subject.EncryptedFields.Should().BeNull();
